--- conflicted
+++ resolved
@@ -5,13 +5,8 @@
 import copy
 import dace
 import inspect
-<<<<<<< HEAD
-from types import GeneratorType
 from typing import Dict
-=======
-import dace
 from dace.sdfg import SDFG, SDFGState
->>>>>>> 69146c8a
 from dace.properties import make_properties, Property, SubgraphProperty
 from dace.graph import labeling, graph as gr, nodes as nd
 import networkx as nx
@@ -355,73 +350,9 @@
     return isinstance(node_a['node'], type(node_b['node']))
 
 
-<<<<<<< HEAD
-def match_expression(graph,
-                     expressions,
-                     node_match=type_match,
-                     edge_match=None,
-                     pattern_match=None,
-                     strict=False):
-    """ Returns a generator which yields a subgraph mapping from
-        `expression_node` to `graph_node`.
-        :param graph: Directed multigraph object to be searched for subgraphs.
-        :param expressions: List of directed graphs, isomorphic to any
-                            (sub)graph that potentially matches a 
-                            transformation.
-        :param node_match: Function for checking whether two nodes match.
-        :param edge_match: Function for checking whether two edges match.
-        :param pattern_match: Function for checking whether a subgraph matches
-                              a transformation.
-        :return: Generator of 2-tuples: (subgraph, expression index in
-                 `expressions`).
-    """
-
-    # Collapse multigraph into directed graph
-    digraph = collapse_multigraph_to_nx(graph)
-
-    # If expression is a list, try to match each one of them
-    if not isinstance(expressions, list) and not isinstance(
-            expressions, GeneratorType):
-        expressions = [expressions]
-
-    for expr_index, expr in enumerate(expressions):
-        # Also collapse expression multigraph
-        cexpr = collapse_multigraph_to_nx(expr)
-
-        # Find candidate subgraphs (per-node / per-edge matching)
-        graph_matcher = iso.DiGraphMatcher(
-            digraph, cexpr, node_match=node_match, edge_match=edge_match)
-        for subgraph in graph_matcher.subgraph_isomorphisms_iter():
-            # Convert candidate to original graph node representation
-            # The type of subgraph is {graph_node_id: subgraph_node_id}
-            # We return the inverse mapping: {subgraph_node: graph_node} for
-            # ease of access
-            subgraph = {
-                cexpr.nodes[j]['node']: digraph.nodes[i]['node']
-                for (i, j) in subgraph.items()
-            }
-
-            # Match original (regular) expression on found candidate
-            if pattern_match is None:
-                # Yield mapping and index of expression found
-                yield subgraph, expr_index
-            else:
-                match_found = pattern_match(graph, subgraph)
-                if match_found:
-                    # Yield mapping and index of expression found
-                    # expr_index_list = list(range(match_num))
-                    yield subgraph, expr_index  # expr_index_list
-
-
-def match_pattern(state_id,
-                  state,
-                  pattern,
-                  sdfg,
-=======
 def match_pattern(state: SDFGState,
                   pattern: Type[Transformation],
                   sdfg: SDFG,
->>>>>>> 69146c8a
                   node_match=type_match,
                   edge_match=None,
                   strict=False):
