dist: xenial
language: python
python:
  - "3.7"  

env:
  - DACE_optimizer_automatic_strict_transformations=1
  - DACE_optimizer_automatic_strict_transformations=0

# Dependencies
before_install:
  - sudo apt-get install libyaml-dev cmake
  # Instrumentation dependencies
  - sudo apt-get install libpapi-dev papi-tools

install:
  - pip install ".[test]" .
  - pip install coverage codecov
  - pip install tensorflow==1.15.0

<<<<<<< HEAD
before_script:
  - papi_avail

script: NOSTATUSBAR=1 ./test_all.sh
=======
script:
  - export NOSTATUSBAR=1
  - export PYTHONPATH=`pwd`:$PYTHONPATH
  - export COVERAGE_RCFILE=`pwd`/.coveragerc
  - export PYTHON_BINARY="coverage run --source=`pwd`/dace --parallel-mode"
  - ./test_all.sh
  - cd tests; coverage combine . */; coverage report; coverage xml

after_success:
  - codecov
>>>>>>> a06ce989
<|MERGE_RESOLUTION|>--- conflicted
+++ resolved
@@ -18,12 +18,9 @@
   - pip install coverage codecov
   - pip install tensorflow==1.15.0
 
-<<<<<<< HEAD
 before_script:
   - papi_avail
 
-script: NOSTATUSBAR=1 ./test_all.sh
-=======
 script:
   - export NOSTATUSBAR=1
   - export PYTHONPATH=`pwd`:$PYTHONPATH
@@ -33,5 +30,4 @@
   - cd tests; coverage combine . */; coverage report; coverage xml
 
 after_success:
-  - codecov
->>>>>>> a06ce989
+  - codecov