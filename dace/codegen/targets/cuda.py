# Copyright 2019-2020 ETH Zurich and the DaCe authors. All rights reserved.
from six import StringIO
import ast
import ctypes
import functools
import os
import sympy
import warnings

import dace
from dace.frontend import operations
from dace import registry, subsets, symbolic, dtypes, data as dt
from dace.config import Config
from dace.sdfg import nodes
from dace.sdfg import (ScopeSubgraphView, SDFG, SDFGState, scope_contains_scope,
                       is_devicelevel_gpu, is_array_stream_view,
                       has_dynamic_map_inputs, dynamic_map_inputs)
from dace.codegen.codeobject import CodeObject
from dace.codegen.prettycode import CodeIOStream
from dace.codegen.targets.target import (TargetCodeGenerator, IllegalCopy,
                                         make_absolute)
from dace.codegen.dispatcher import DefinedType
from dace.codegen.targets import cpp
from dace.codegen.targets.cpp import (sym2cpp, unparse_cr, unparse_cr_split,
                                      cpp_array_expr, synchronize_streams,
                                      memlet_copy_to_absolute_strides,
                                      codeblock_to_cpp)

from dace.codegen import cppunparse


def prod(iterable):
    return functools.reduce(sympy.Mul, iterable, 1)


def _expr(val):
    if isinstance(val, symbolic.SymExpr):
        return val.expr
    return val


def cpu_to_gpu_cpred(sdfg, state, src_node, dst_node):
    """ Copy predicate from CPU to GPU that determines when a copy is illegal.
        Returns True if copy is illegal, False otherwise.
    """
    if isinstance(sdfg.arrays[src_node.data], dt.Scalar):
        return False
    return True


@registry.autoregister_params(name='cuda')
class CUDACodeGen(TargetCodeGenerator):
    """ GPU (CUDA/HIP) code generator. """
    target_name = 'cuda'
    title = 'CUDA'

    def __init__(self, frame_codegen, sdfg: SDFG):
        self.backend = Config.get('compiler', 'cuda', 'backend')
        self.language = 'cu' if self.backend == 'cuda' else 'cpp'
        self._frame = frame_codegen
        self._dispatcher = frame_codegen.dispatcher
        dispatcher = self._dispatcher

        self.create_grid_barrier = False
        self.extra_nsdfg_args = []
        self._in_device_code = False
        self._cpu_codegen = None
        self._block_dims = None
        self._grid_dims = None
        self._kernel_map = None
        target_type = "" if self.backend == 'cuda' else self.backend
        self._codeobject = CodeObject(sdfg.name + '_' + 'cuda',
                                      '',
                                      self.language,
                                      CUDACodeGen,
                                      'CUDA',
                                      target_type=target_type)
        self._localcode = CodeIOStream()
        self._globalcode = CodeIOStream()
        self._initcode = CodeIOStream()
        self._exitcode = CodeIOStream()
        self._global_sdfg: SDFG = sdfg
        self._toplevel_schedule = None

        # Keep track of current "scope entry/exit" code streams for extra
        # code generation
        self.scope_entry_stream = self._initcode
        self.scope_exit_stream = self._exitcode

        # Annotate CUDA streams and events
        self._cuda_streams, self._cuda_events = self._compute_cudastreams(sdfg)

        # Register dispatchers
        self._cpu_codegen = dispatcher.get_generic_node_dispatcher()

        # Register additional CUDA dispatchers
        dispatcher.register_map_dispatcher(dtypes.GPU_SCHEDULES, self)

        dispatcher.register_node_dispatcher(self,
                                            CUDACodeGen.node_dispatch_predicate)

        dispatcher.register_state_dispatcher(self,
                                             self.state_dispatch_predicate)

        gpu_storage = [
            dtypes.StorageType.GPU_Global, dtypes.StorageType.GPU_Shared,
            dtypes.StorageType.CPU_Pinned
        ]
        dispatcher.register_array_dispatcher(gpu_storage, self)
        dispatcher.register_array_dispatcher(dtypes.StorageType.CPU_Pinned,
                                             self)

        for storage in gpu_storage:
            for other_storage in dtypes.StorageType:
                dispatcher.register_copy_dispatcher(storage, other_storage,
                                                    None, self)
                dispatcher.register_copy_dispatcher(other_storage, storage,
                                                    None, self)

        # Register illegal copies
        cpu_unpinned_storage = [
            dtypes.StorageType.CPU_Heap, dtypes.StorageType.CPU_ThreadLocal
        ]
        gpu_private_storage = [dtypes.StorageType.GPU_Shared]
        illegal_copy = IllegalCopy()
        for st in cpu_unpinned_storage:
            for gst in gpu_private_storage:
                dispatcher.register_copy_dispatcher(st, gst, None, illegal_copy)
                dispatcher.register_copy_dispatcher(gst, st, None, illegal_copy)
        for st in cpu_unpinned_storage:
            for sched_type in [
                    dtypes.ScheduleType.GPU_Device,
                    dtypes.ScheduleType.GPU_ThreadBlock
            ]:
                # NOTE: Only reading to GPU has an exception (for Scalar inputs)
                dispatcher.register_copy_dispatcher(st,
                                                    dtypes.StorageType.Register,
                                                    sched_type,
                                                    illegal_copy,
                                                    predicate=cpu_to_gpu_cpred)
                dispatcher.register_copy_dispatcher(dtypes.StorageType.Register,
                                                    st, sched_type,
                                                    illegal_copy)
        # End of illegal copies
        # End of dispatcher registration
        ######################################

    def _emit_sync(self, codestream: CodeIOStream):
        if Config.get_bool('compiler', 'cuda', 'syncdebug'):
            codestream.write('''DACE_CUDA_CHECK({backend}GetLastError());
            DACE_CUDA_CHECK({backend}DeviceSynchronize());'''.format(
                backend=self.backend))

    def on_target_used(self) -> None:
        # Right before finalizing code, write GPU context to state structure
        self._frame.statestruct.append('dace::cuda::Context *gpu_context;')

    # Generate final code
    def get_generated_codeobjects(self):
        fileheader = CodeIOStream()

        self._frame.generate_fileheader(self._global_sdfg, fileheader, 'cuda')

        initcode = CodeIOStream()
        for sd in self._global_sdfg.all_sdfgs_recursive():
            if None in sd.init_code:
                initcode.write(codeblock_to_cpp(sd.init_code[None]), sd)
            if 'cuda' in sd.init_code:
                initcode.write(codeblock_to_cpp(sd.init_code['cuda']), sd)
        initcode.write(self._initcode.getvalue())

        exitcode = CodeIOStream()
        for sd in self._global_sdfg.all_sdfgs_recursive():
            if None in sd.exit_code:
                exitcode.write(codeblock_to_cpp(sd.exit_code[None]), sd)
            if 'cuda' in sd.exit_code:
                exitcode.write(codeblock_to_cpp(sd.exit_code['cuda']), sd)
        exitcode.write(self._exitcode.getvalue())

        if self.backend == 'cuda':
            backend_header = 'cuda_runtime.h'
        elif self.backend == 'hip':
            backend_header = 'hip/hip_runtime.h'
        else:
            raise NameError('GPU backend "%s" not recognized' % self.backend)

        params_comma = self._global_sdfg.signature(with_arrays=False)
        if params_comma:
            params_comma = ', ' + params_comma

        self._codeobject.code = """
#include <{backend_header}>
#include <dace/dace.h>

{file_header}

DACE_EXPORTED int __dace_init_cuda({sdfg.name}_t *__state{params});
DACE_EXPORTED void __dace_exit_cuda({sdfg.name}_t *__state);

{other_globalcode}

int __dace_init_cuda({sdfg.name}_t *__state{params}) {{
    int count;

    // Check that we are able to run {backend} code
    if ({backend}GetDeviceCount(&count) != {backend}Success)
    {{
        printf("ERROR: GPU drivers are not configured or {backend}-capable device "
               "not found\\n");
        return 1;
    }}
    if (count == 0)
    {{
        printf("ERROR: No {backend}-capable devices found\\n");
        return 2;
    }}

    // Initialize {backend} before we run the application
    float *dev_X;
    {backend}Malloc((void **) &dev_X, 1);
    {backend}Free(dev_X);

    __state->gpu_context = new dace::cuda::Context({nstreams}, {nevents});

    // Create {backend} streams and events
    for(int i = 0; i < {nstreams}; ++i) {{
        {backend}StreamCreateWithFlags(&__state->gpu_context->streams[i], {backend}StreamNonBlocking);
    }}
    for(int i = 0; i < {nevents}; ++i) {{
        {backend}EventCreateWithFlags(&__state->gpu_context->events[i], {backend}EventDisableTiming);
    }}

    {initcode}

    return 0;
}}

void __dace_exit_cuda({sdfg.name}_t *__state) {{
    {exitcode}

    // Destroy {backend} streams and events
    for(int i = 0; i < {nstreams}; ++i) {{
        {backend}StreamDestroy(__state->gpu_context->streams[i]);
    }}
    for(int i = 0; i < {nevents}; ++i) {{
        {backend}EventDestroy(__state->gpu_context->events[i]);
    }}

    delete __state->gpu_context;
}}

{localcode}
""".format(params=params_comma,
           initcode=initcode.getvalue(),
           exitcode=exitcode.getvalue(),
           other_globalcode=self._globalcode.getvalue(),
           localcode=self._localcode.getvalue(),
           file_header=fileheader.getvalue(),
           nstreams=max(1, self._cuda_streams),
           nevents=max(1, self._cuda_events),
           backend=self.backend,
           backend_header=backend_header,
           sdfg=self._global_sdfg)

        return [self._codeobject]

    @staticmethod
    def node_dispatch_predicate(sdfg, node):
        if hasattr(node, 'schedule'):  # NOTE: Works on nodes and scopes
            if node.schedule in dtypes.GPU_SCHEDULES:
                return True
        return False

    def state_dispatch_predicate(self, sdfg, state):
        if self._toplevel_schedule in dtypes.GPU_SCHEDULES:
            return True
        for node in state.sink_nodes():
            if hasattr(node, '_cuda_stream'):
                return True
            else:
                for e in state.in_edges(node):
                    if hasattr(e.src, '_cuda_stream'):
                        return True
        return False

    @property
    def has_initializer(self):
        return True

    @property
    def has_finalizer(self):
        return True

    @staticmethod
    def cmake_options():
        options = []

        # Override CUDA toolkit
        if Config.get('compiler', 'cuda', 'path'):
            options.append("-DCUDA_TOOLKIT_ROOT_DIR=\"{}\"".format(
                Config.get('compiler', 'cuda', 'path').replace('\\', '/')))

        # Get CUDA architectures from configuration
        backend = Config.get('compiler', 'cuda', 'backend')
        if backend == 'cuda':
            cuda_arch = Config.get('compiler', 'cuda', 'cuda_arch').split(',')
            cuda_arch = [
                ca for ca in cuda_arch if ca is not None and len(ca) > 0
            ]

            flags = Config.get("compiler", "cuda", "args")
            flags += ' ' + ' '.join(
                '-gencode arch=compute_{arch},code=sm_{arch}'.format(arch=arch)
                for arch in cuda_arch)

            options.append("-DCUDA_NVCC_FLAGS=\"{}\"".format(flags))

        if backend == 'hip':
            hip_arch = Config.get('compiler', 'cuda', 'hip_arch').split(',')
            hip_arch = [ha for ha in hip_arch if ha is not None and len(ha) > 0]

            flags = Config.get("compiler", "cuda", "hip_args")
            flags += ' ' + ' '.join('--offload-arch=gfx{arch}'.format(arch=arch)
                                    for arch in hip_arch)
            options.append("-DEXTRA_HIP_FLAGS=\"{}\"".format(flags))

        if Config.get('compiler', 'cpu', 'executable'):
            host_compiler = make_absolute(
                Config.get("compiler", "cpu", "executable"))
            options.append("-DCUDA_HOST_COMPILER=\"{}\"".format(host_compiler))

        return options

    def allocate_array(self, sdfg, dfg, state_id, node, function_stream,
                       declaration_stream, allocation_stream):
        try:
            self._dispatcher.defined_vars.get(node.data)
            return
        except KeyError:
            pass  # The variable was not defined, we can continue

        nodedesc = node.desc(sdfg)
        if isinstance(nodedesc, dace.data.Stream):
            return self.allocate_stream(sdfg, dfg, state_id, node,
<<<<<<< HEAD
                                        function_stream, callsite_stream)
        elif isinstance(nodedesc, dace.data.View):
            return self._cpu_codegen.allocate_view(sdfg, dfg, state_id, node,
                                                   function_stream,
                                                   callsite_stream,
                                                   callsite_stream)
=======
                                        function_stream, declaration_stream,
                                        allocation_stream)
>>>>>>> 71d52702

        result_decl = StringIO()
        result_alloc = StringIO()
        arrsize = nodedesc.total_size
        is_dynamically_sized = symbolic.issymbolic(arrsize, sdfg.constants)
        arrsize_malloc = '%s * sizeof(%s)' % (sym2cpp(arrsize),
                                              nodedesc.dtype.ctype)
        ctypedef = '%s *' % nodedesc.dtype.ctype

        dataname = node.data
        allocname = cpp.ptr(dataname, nodedesc)

        # Different types of GPU arrays
        if nodedesc.storage == dtypes.StorageType.GPU_Global:
            result_decl.write('%s %s;\n' % (ctypedef, dataname))
            self._dispatcher.defined_vars.add(dataname, DefinedType.Pointer,
                                              ctypedef)

            # Strides are left to the user's discretion
            result_alloc.write('%sMalloc(&%s, %s);\n' %
                               (self.backend, allocname, arrsize_malloc))
            if node.setzero:
                result_alloc.write('%sMemset(%s, 0, %s);\n' %
                                   (self.backend, allocname, arrsize_malloc))

        elif nodedesc.storage == dtypes.StorageType.CPU_Pinned:
            result_decl.write('%s %s;\n' % (ctypedef, dataname))
            self._dispatcher.defined_vars.add(dataname, DefinedType.Pointer,
                                              ctypedef)

            # Strides are left to the user's discretion
            result_alloc.write('%sMallocHost(&%s, %s);\n' %
                               (self.backend, allocname, arrsize_malloc))
            if node.setzero:
                result_alloc.write('memset(%s, 0, %s);\n' %
                                   (allocname, arrsize_malloc))
        elif nodedesc.storage == dtypes.StorageType.GPU_Shared:
            if is_dynamically_sized:
                raise NotImplementedError('Dynamic shared memory unsupported')
            result_decl.write(
                "__shared__ %s %s[%s];\n" %
                (nodedesc.dtype.ctype, dataname, sym2cpp(arrsize)))
            self._dispatcher.defined_vars.add(dataname, DefinedType.Pointer,
                                              ctypedef)
            if node.setzero:
                result_alloc.write(
                    'dace::ResetShared<{type}, {block_size}, {elements}, '
                    '1, false>::Reset({ptr});\n'.format(
                        type=nodedesc.dtype.ctype,
                        block_size=', '.join(_topy(self._block_dims)),
                        ptr=allocname,
                        elements=sym2cpp(arrsize)))
        elif nodedesc.storage == dtypes.StorageType.Register:
            if is_dynamically_sized:
                raise ValueError('Dynamic allocation of registers not allowed')
            szstr = ' = {0}' if node.setzero else ''
            result_decl.write(
                "%s %s[%s]%s;\n" %
                (nodedesc.dtype.ctype, dataname, sym2cpp(arrsize), szstr))
            self._dispatcher.defined_vars.add(dataname, DefinedType.Pointer,
                                              ctypedef)
        else:
            raise NotImplementedError("CUDA: Unimplemented storage type " +
                                      str(nodedesc.storage))

        declaration_stream.write(result_decl.getvalue(), sdfg, state_id, node)
        allocation_stream.write(result_alloc.getvalue(), sdfg, state_id, node)

    def allocate_stream(self, sdfg, dfg, state_id, node, function_stream,
                        declaration_stream, allocation_stream):
        nodedesc = node.desc(sdfg)
        dataname = node.data
        allocname = cpp.ptr(dataname, nodedesc)
        if nodedesc.storage == dtypes.StorageType.GPU_Global:
            fmtargs = {
                'name': dataname,
                'allocname': allocname,
                'type': nodedesc.dtype.ctype,
                'is_pow2':
                sym2cpp(sympy.log(nodedesc.buffer_size, 2).is_Integer),
                'location':
                '%s_%s_%s' % (sdfg.sdfg_id, state_id, dfg.node_id(node))
            }

            ctypedef = 'dace::GPUStream<{type}, {is_pow2}>'.format(**fmtargs)
            self._dispatcher.defined_vars.add(dataname, DefinedType.Stream,
                                              ctypedef)

            if is_array_stream_view(sdfg, dfg, node):
                edges = dfg.out_edges(node)
                if len(edges) > 1:
                    raise NotImplementedError("Cannot handle streams writing "
                                              "to multiple arrays.")

                fmtargs['ptr'] = nodedesc.sink + ' + ' + cpp_array_expr(
                    sdfg, edges[0].data, with_brackets=False)

                # Assuming 1D subset of sink/src
                # sym2cpp(edges[0].data.subset[-1])
                fmtargs['size'] = sym2cpp(nodedesc.buffer_size)

                # (important) Ensure GPU array is allocated before the stream
                datanode = dfg.out_edges(node)[0].dst
                self._dispatcher.dispatch_allocate(sdfg, dfg, state_id,
                                                   datanode, function_stream,
                                                   allocation_stream)

                function_stream.write(
                    'DACE_EXPORTED void __dace_alloc_{location}({type} *ptr, uint32_t size, dace::GPUStream<{type}, {is_pow2}>& result);'
                    .format(**fmtargs), sdfg, state_id, node)
                self._globalcode.write(
                    """
DACE_EXPORTED void __dace_alloc_{location}({type} *ptr, uint32_t size, dace::GPUStream<{type}, {is_pow2}>& result);
void __dace_alloc_{location}({type} *ptr, uint32_t size, dace::GPUStream<{type}, {is_pow2}>& result) {{
    result = dace::AllocGPUArrayStreamView<{type}, {is_pow2}>(ptr, size);
}}""".format(**fmtargs), sdfg, state_id, node)
                declaration_stream.write(
                    'dace::GPUStream<{type}, {is_pow2}> {name};'.format(
                        **fmtargs), sdfg, state_id, node)
                allocation_stream.write(
                    '__dace_alloc_{location}({ptr}, {size}, {allocname});'.
                    format(**fmtargs), sdfg, state_id, node)
            else:
                fmtargs['size'] = sym2cpp(nodedesc.buffer_size)

                function_stream.write(
                    'DACE_EXPORTED void __dace_alloc_{location}(uint32_t size, dace::GPUStream<{type}, {is_pow2}>& result);'
                    .format(**fmtargs), sdfg, state_id, node)
                self._globalcode.write(
                    """
DACE_EXPORTED void __dace_alloc_{location}(uint32_t {size}, dace::GPUStream<{type}, {is_pow2}>& result);
void __dace_alloc_{location}(uint32_t {size}, dace::GPUStream<{type}, {is_pow2}>& result) {{
    result = dace::AllocGPUStream<{type}, {is_pow2}>({size});
}}""".format(**fmtargs), sdfg, state_id, node)
                declaration_stream.write(
                    'dace::GPUStream<{type}, {is_pow2}> {name};'.format(
                        **fmtargs), sdfg, state_id, node)
                allocation_stream.write(
                    '__dace_alloc_{location}({size}, {allocname});'.format(
                        **fmtargs), sdfg, state_id, node)

    def deallocate_stream(self, sdfg, dfg, state_id, node, function_stream,
                          callsite_stream):
        nodedesc = node.desc(sdfg)
        dataname = cpp.ptr(node.data, nodedesc)
        if nodedesc.storage == dtypes.StorageType.GPU_Global:
            if is_array_stream_view(sdfg, dfg, node):
                callsite_stream.write(
                    'dace::FreeGPUArrayStreamView(%s);' % dataname, sdfg,
                    state_id, node)
            else:
                callsite_stream.write('dace::FreeGPUStream(%s);' % dataname,
                                      sdfg, state_id, node)

    def deallocate_array(self, sdfg, dfg, state_id, node, function_stream,
                         callsite_stream):
        nodedesc = node.desc(sdfg)
        dataname = cpp.ptr(node.data, nodedesc)

        if isinstance(nodedesc, dace.data.Stream):
            return self.deallocate_stream(sdfg, dfg, state_id, node,
<<<<<<< HEAD
                                          function_stream, codestream)
        elif isinstance(nodedesc, dace.data.View):
            return
=======
                                          function_stream, callsite_stream)
>>>>>>> 71d52702

        if nodedesc.storage == dtypes.StorageType.GPU_Global:
            callsite_stream.write('%sFree(%s);\n' % (self.backend, dataname),
                                  sdfg, state_id, node)
        elif nodedesc.storage == dtypes.StorageType.CPU_Pinned:
            callsite_stream.write(
                '%sFreeHost(%s);\n' % (self.backend, dataname), sdfg, state_id,
                node)
        elif nodedesc.storage == dtypes.StorageType.GPU_Shared or \
             nodedesc.storage == dtypes.StorageType.Register:
            pass  # Do nothing
        else:
            raise NotImplementedError

    def _compute_cudastreams(self,
                             sdfg: SDFG,
                             default_stream=0,
                             default_event=0):
        """ Annotates an SDFG (and all nested ones) to include a `_cuda_stream`
            field. This field is applied to all GPU maps, tasklets, and copies
            that can be executed in parallel.
            :param sdfg: The sdfg to modify.
            :param default_stream: The stream ID to start counting from (used
                                   in recursion to nested SDFGs).
            :param default_event: The event ID to start counting from (used
                                  in recursion to nested SDFGs).
            :return: 2-tuple of the number of streams, events to create.
        """
        concurrent_streams = int(
            Config.get('compiler', 'cuda', 'max_concurrent_streams'))
        if concurrent_streams < 0:
            return 0, 0

        def increment(streams):
            if concurrent_streams > 0:
                return (streams + 1) % concurrent_streams
            return streams + 1

        state_streams = []
        state_subsdfg_events = []

        for state in sdfg.nodes():
            # Start by annotating source nodes
            source_nodes = state.source_nodes()

            # Concurrency can only be found in each state
            max_streams = default_stream
            max_events = default_event

            for i, node in enumerate(source_nodes):
                if isinstance(node, nodes.AccessNode):
                    continue
                if isinstance(node, nodes.NestedSDFG):
                    if node.schedule == dtypes.ScheduleType.GPU_Device:
                        continue
                node._cuda_stream = max_streams
                node._cs_childpath = False
                max_streams = increment(max_streams)

            # Maintain the same CUDA stream in DFS order, add more when
            # possible.
            for e in state.dfs_edges(source_nodes):
                if hasattr(e.dst, '_cuda_stream'):
                    continue
                if hasattr(e.src, '_cuda_stream'):
                    c = e.src._cuda_stream
                    if e.src._cs_childpath == True:
                        c = max_streams
                        max_streams = increment(max_streams)
                    e.src._cs_childpath = True

                    # Do not create multiple streams within GPU scopes
                    if (isinstance(e.src, nodes.EntryNode)
                            and e.src.schedule in dtypes.GPU_SCHEDULES):
                        e.src._cs_childpath = False
                    elif state.entry_node(e.src) is not None:
                        parent = state.entry_node(e.src)
                        if parent.schedule in dtypes.GPU_SCHEDULES:
                            e.src._cs_childpath = False
                else:
                    c = max_streams
                    max_streams = increment(max_streams)
                e.dst._cuda_stream = c
                if not hasattr(e.dst, '_cs_childpath'):
                    e.dst._cs_childpath = False
                if isinstance(e.dst, nodes.NestedSDFG):
                    if e.dst.schedule not in dtypes.GPU_SCHEDULES:
                        max_streams, max_events = self._compute_cudastreams(
                            e.dst.sdfg, e.dst._cuda_stream, max_events + 1)

            state_streams.append(max_streams if concurrent_streams ==
                                 0 else concurrent_streams)
            state_subsdfg_events.append(max_events)

        # Remove CUDA streams from paths of non-gpu copies and CPU tasklets
        for node, graph in sdfg.all_nodes_recursive():
            if isinstance(graph, SDFGState):
                cur_sdfg = graph.parent

                if (isinstance(node, (nodes.EntryNode, nodes.ExitNode))
                        and node.schedule in dtypes.GPU_SCHEDULES):
                    # Node must have GPU stream, remove childpath and continue
                    if hasattr(node, '_cs_childpath'):
                        delattr(node, '_cs_childpath')
                    continue

                for e in graph.all_edges(node):
                    path = graph.memlet_path(e)
                    # If leading from/to a GPU memory node, keep stream
                    if ((isinstance(path[0].src, nodes.AccessNode)
                         and path[0].src.desc(
                             cur_sdfg).storage == dtypes.StorageType.GPU_Global)
                            or (isinstance(path[-1].dst, nodes.AccessNode)
                                and path[-1].dst.desc(cur_sdfg).storage ==
                                dtypes.StorageType.GPU_Global)):
                        break
                    # If leading from/to a GPU tasklet, keep stream
                    if ((isinstance(path[0].src, nodes.CodeNode)
                         and is_devicelevel_gpu(cur_sdfg, graph, path[0].src))
                            or
                        (isinstance(path[-1].dst, nodes.CodeNode) and
                         is_devicelevel_gpu(cur_sdfg, graph, path[-1].dst))):
                        break
                else:  # If we did not break, we do not need a CUDA stream
                    if hasattr(node, '_cuda_stream'):
                        delattr(node, '_cuda_stream')
                # In any case, remove childpath
                if hasattr(node, '_cs_childpath'):
                    delattr(node, '_cs_childpath')

        # Compute maximal number of events by counting edges (within the same
        # state) that point from one stream to another
        state_events = []
        for i, state in enumerate(sdfg.nodes()):
            events = state_subsdfg_events[i]

            for e in state.edges():
                if hasattr(e.src, '_cuda_stream'):
                    # If there are two or more CUDA streams involved in this
                    # edge, or the destination is unrelated to CUDA
                    if (not hasattr(e.dst, '_cuda_stream')
                            or e.src._cuda_stream != e.dst._cuda_stream):
                        for mpe in state.memlet_path(e):
                            mpe._cuda_event = events
                        events += 1

            state_events.append(events)

        # Maximum over all states
        max_streams = max(state_streams)
        max_events = max(state_events)

        return max_streams, max_events

    def _emit_copy(self, state_id, src_node, src_storage, dst_node, dst_storage,
                   dst_schedule, edge, sdfg, dfg, callsite_stream):
        u, uconn, v, vconn, memlet = edge
        state_dfg = sdfg.nodes()[state_id]

        cpu_storage_types = [
            dtypes.StorageType.CPU_Heap, dtypes.StorageType.CPU_ThreadLocal,
            dtypes.StorageType.CPU_Pinned
        ]
        gpu_storage_types = [
            dtypes.StorageType.GPU_Global, dtypes.StorageType.GPU_Shared
        ]

        copy_shape = memlet.subset.bounding_box_size()
        copy_shape = [symbolic.overapproximate(s) for s in copy_shape]
        # Determine directionality
        if (isinstance(src_node, nodes.AccessNode)
                and memlet.data == src_node.data):
            outgoing_memlet = True
        elif (isinstance(dst_node, nodes.AccessNode)
              and memlet.data == dst_node.data):
            outgoing_memlet = False
        else:
            raise LookupError('Memlet does not point to any of the nodes')

        if (isinstance(src_node, nodes.AccessNode)
                and isinstance(dst_node, nodes.AccessNode)
                and not self._in_device_code and (src_storage in [
                    dtypes.StorageType.GPU_Global, dtypes.StorageType.CPU_Pinned
                ] or dst_storage in [
                    dtypes.StorageType.GPU_Global, dtypes.StorageType.CPU_Pinned
                ]) and not (src_storage in cpu_storage_types
                            and dst_storage in cpu_storage_types)):
            src_location = 'Device' if src_storage == dtypes.StorageType.GPU_Global else 'Host'
            dst_location = 'Device' if dst_storage == dtypes.StorageType.GPU_Global else 'Host'

            # Corner case: A stream is writing to an array
            if (isinstance(sdfg.arrays[src_node.data], dt.Stream)
                    and isinstance(sdfg.arrays[dst_node.data],
                                   (dt.Scalar, dt.Array))):
                return  # Do nothing (handled by ArrayStreamView)

            syncwith = {}  # Dictionary of {stream: event}
            is_sync = False
            max_streams = int(
                Config.get('compiler', 'cuda', 'max_concurrent_streams'))

            if hasattr(src_node, '_cuda_stream'):
                cudastream = src_node._cuda_stream
                if not hasattr(dst_node, '_cuda_stream'):
                    # Copy after which data is needed by the host
                    is_sync = True
                elif dst_node._cuda_stream != src_node._cuda_stream:
                    syncwith[dst_node._cuda_stream] = edge._cuda_event
                else:
                    pass  # Otherwise, no need to synchronize
            elif hasattr(dst_node, '_cuda_stream'):
                cudastream = dst_node._cuda_stream
            else:
                if max_streams >= 0:
                    print('WARNING: Undefined stream, reverting to default')
                if dst_location == 'Host':
                    is_sync = True
                cudastream = 'nullptr'

            # Handle case of impending kernel/tasklet on another stream
            if max_streams >= 0:
                for e in state_dfg.out_edges(dst_node):
                    if isinstance(e.dst, nodes.AccessNode):
                        continue
                    if not hasattr(e.dst, '_cuda_stream'):
                        is_sync = True
                    elif not hasattr(e, '_cuda_event'):
                        is_sync = True
                    elif e.dst._cuda_stream != cudastream:
                        syncwith[e.dst._cuda_stream] = e._cuda_event

                if cudastream != 'nullptr':
                    cudastream = '__state->gpu_context->streams[%d]' % cudastream

            if memlet.wcr is not None:
                raise NotImplementedError(
                    'Accumulate %s to %s not implemented' %
                    (src_location, dst_location))
            #############################

            # Obtain copy information
            copy_shape, src_strides, dst_strides, src_expr, dst_expr = (
                memlet_copy_to_absolute_strides(
                    self._dispatcher, sdfg, memlet, src_node, dst_node,
                    self._cpu_codegen._packed_types))
            dims = len(copy_shape)

            dtype = dst_node.desc(sdfg).dtype

            # Handle unsupported copy types
            if dims == 2 and (src_strides[-1] != 1 or dst_strides[-1] != 1):
                raise NotImplementedError('2D copy only supported with one '
                                          'stride')

            # Currently we only support ND copies when they can be represented
            # as a 1D copy or as a 2D strided copy
            if dims > 2:
                raise NotImplementedError('Copies between CPU and GPU are not'
                                          ' supported for N-dimensions')

            if dims == 1:
                copysize = ' * '.join([
                    cppunparse.pyexpr2cpp(symbolic.symstr(s))
                    for s in copy_shape
                ])
                array_length = copysize
                copysize += ' * sizeof(%s)' % dtype.ctype

                callsite_stream.write(
                    '%sMemcpyAsync(%s, %s, %s, %sMemcpy%sTo%s, %s);\n' %
                    (self.backend, dst_expr, src_expr, copysize, self.backend,
                     src_location, dst_location, cudastream), sdfg, state_id,
                    [src_node, dst_node])
                node_dtype = dst_node.desc(sdfg).dtype
                if issubclass(node_dtype.type, ctypes.Structure):
                    callsite_stream.write(
                        'for (size_t __idx = 0; __idx < {arrlen}; ++__idx) '
                        '{{'.format(arrlen=array_length))
                    for field_name, field_type in node_dtype._data.items():
                        if isinstance(field_type, dtypes.pointer):
                            tclass = field_type.type
                            length = node_dtype._length[field_name]
                            size = 'sizeof({})*{}[__idx].{}'.format(
                                dtypes._CTYPES[tclass], str(src_node), length)
                            callsite_stream.write(
                                '{backend}Malloc(&{dst}[__idx].{fname}, '
                                '{sz});'.format(dst=str(dst_node),
                                                fname=field_name,
                                                sz=size,
                                                backend=self.backend))
                            callsite_stream.write(
                                '{backend}MemcpyAsync({dst}[__idx].{fname}, '
                                '{src}[__idx].{fname}, {sz}, '
                                '{backend}Memcpy{sloc}To{dloc}, {stream});'.
                                format(dst=str(dst_node),
                                       src=str(src_node),
                                       fname=field_name,
                                       sz=size,
                                       sloc=src_location,
                                       dloc=dst_location,
                                       stream=cudastream,
                                       backend=self.backend), sdfg, state_id,
                                [src_node, dst_node])
                    callsite_stream.write('}')
            elif dims == 2:
                callsite_stream.write(
                    '%sMemcpy2DAsync(%s, %s, %s, %s, %s, %s, %sMemcpy%sTo%s, %s);\n'
                    % (self.backend, dst_expr, _topy(dst_strides[0]) +
                       ' * sizeof(%s)' % dst_node.desc(sdfg).dtype.ctype,
                       src_expr, sym2cpp(src_strides[0]) + ' * sizeof(%s)' %
                       src_node.desc(sdfg).dtype.ctype, sym2cpp(copy_shape[1]) +
                       ' * sizeof(%s)' % dst_node.desc(sdfg).dtype.ctype,
                       sym2cpp(copy_shape[0]), self.backend, src_location,
                       dst_location, cudastream), sdfg, state_id,
                    [src_node, dst_node])

            # Post-copy synchronization
            if is_sync:
                # Synchronize with host (done at destination)
                pass
            else:
                # Synchronize with other streams as necessary
                for streamid, event in syncwith.items():
                    syncstream = '__state->gpu_context->streams[%d]' % streamid
                    callsite_stream.write(
                        '''
    {backend}EventRecord(__state->gpu_context->events[{ev}], {src_stream});
    {backend}StreamWaitEvent({dst_stream}, __state->gpu_context->events[{ev}], 0);
                    '''.format(ev=event,
                               src_stream=cudastream,
                               dst_stream=syncstream,
                               backend=self.backend), sdfg, state_id,
                        [src_node, dst_node])

            self._emit_sync(callsite_stream)

        # Copy within the GPU
        elif (src_storage in gpu_storage_types
              and dst_storage in gpu_storage_types):

            state_dfg = sdfg.nodes()[state_id]
            sdict = state_dfg.scope_dict()
            if scope_contains_scope(sdict, src_node, dst_node):
                inner_schedule = dst_schedule
            else:
                inner_schedule = sdict[src_node]
                if inner_schedule is not None:
                    inner_schedule = inner_schedule.map.schedule
            if inner_schedule is None:  # Top-level schedule
                inner_schedule = self._toplevel_schedule

            # Collaborative load
            if inner_schedule == dtypes.ScheduleType.GPU_Device:
                # Obtain copy information
                copy_shape, src_strides, dst_strides, src_expr, dst_expr = (
                    memlet_copy_to_absolute_strides(
                        self._dispatcher, sdfg, memlet, src_node, dst_node,
                        self._cpu_codegen._packed_types))

                dims = len(copy_shape)

                funcname = 'dace::%sTo%s%dD' % (_get_storagename(src_storage),
                                                _get_storagename(dst_storage),
                                                dims)

                accum = ''
                custom_reduction = []
                if memlet.wcr is not None:
                    redtype = operations.detect_reduction_type(memlet.wcr)
                    reduction_tmpl = ''
                    # Special call for detected reduction types
                    if redtype != dtypes.ReductionType.Custom:
                        credtype = ('dace::ReductionType::' +
                                    str(redtype)[str(redtype).find('.') + 1:])
                        reduction_tmpl = '<%s>' % credtype
                    else:
                        custom_reduction = [unparse_cr(sdfg, memlet.wcr, dtype)]
                    accum = '::template Accum%s' % reduction_tmpl

                if any(
                        symbolic.issymbolic(s, sdfg.constants)
                        for s in copy_shape):
                    callsite_stream.write(
                        ('    {func}Dynamic<{type}, {bdims}, ' +
                         '{dststrides}, {is_async}>{accum}({args});').format(
                             func=funcname,
                             type=dst_node.desc(sdfg).dtype.ctype,
                             bdims=', '.join(_topy(self._block_dims)),
                             dststrides=', '.join(_topy(dst_strides)),
                             is_async='false'
                             if state_dfg.out_degree(dst_node) > 0 else 'true',
                             accum=accum,
                             args=', '.join([src_expr] + _topy(src_strides) +
                                            [dst_expr] + custom_reduction +
                                            _topy(copy_shape))), sdfg, state_id,
                        [src_node, dst_node])
                else:
                    callsite_stream.write(
                        ('    {func}<{type}, {bdims}, {copysize}, ' +
                         '{dststrides}, {is_async}>{accum}({args});').format(
                             func=funcname,
                             type=dst_node.desc(sdfg).dtype.ctype,
                             bdims=', '.join(_topy(self._block_dims)),
                             copysize=', '.join(_topy(copy_shape)),
                             dststrides=', '.join(_topy(dst_strides)),
                             is_async='false'
                             if state_dfg.out_degree(dst_node) > 0 else 'true',
                             accum=accum,
                             args=', '.join([src_expr] + _topy(src_strides) +
                                            [dst_expr] + custom_reduction)),
                        sdfg, state_id, [src_node, dst_node])
            # Per-thread load (same as CPU copies)
            else:
                self._cpu_codegen.copy_memory(sdfg, dfg, state_id, src_node,
                                              dst_node, edge, None,
                                              callsite_stream)
        else:
            self._cpu_codegen.copy_memory(sdfg, dfg, state_id, src_node,
                                          dst_node, edge, None, callsite_stream)

    def copy_memory(self, sdfg, dfg, state_id, src_node, dst_node, memlet,
                    function_stream, callsite_stream):
        state = sdfg.node(state_id)
        if isinstance(src_node, nodes.Tasklet):
            src_storage = dtypes.StorageType.Register
            src_parent = state.entry_node(src_node)
            dst_schedule = None if src_parent is None else src_parent.map.schedule
        else:
            src_storage = src_node.desc(sdfg).storage

        if isinstance(dst_node, nodes.Tasklet):
            dst_storage = dtypes.StorageType.Register
        else:
            dst_storage = dst_node.desc(sdfg).storage

        dst_parent = state.entry_node(dst_node)
        dst_schedule = None if dst_parent is None else dst_parent.map.schedule

        # Emit actual copy
        self._emit_copy(state_id, src_node, src_storage, dst_node, dst_storage,
                        dst_schedule, memlet, sdfg, dfg, callsite_stream)

    def define_out_memlet(self, sdfg, state_dfg, state_id, src_node, dst_node,
                          edge, function_stream, callsite_stream):
        self._cpu_codegen.define_out_memlet(sdfg, state_dfg, state_id, src_node,
                                            dst_node, edge, function_stream,
                                            callsite_stream)

    def process_out_memlets(self, *args, **kwargs):
        # Call CPU implementation with this code generator as callback
        self._cpu_codegen.process_out_memlets(*args, codegen=self, **kwargs)

    def generate_state(self, sdfg, state, function_stream, callsite_stream):
        # Two modes: device-level state and if this state has active streams
        if self._toplevel_schedule in dtypes.GPU_SCHEDULES:
            self.generate_devicelevel_state(sdfg, state, function_stream,
                                            callsite_stream)
        else:
            # Active streams found. Generate state normally and sync with the
            # streams in the end
            self._frame.generate_state(sdfg,
                                       state,
                                       function_stream,
                                       callsite_stream,
                                       generate_state_footer=False)
            if state.nosync == False:
                streams_to_sync = set()
                for node in state.sink_nodes():
                    if hasattr(node, '_cuda_stream'):
                        streams_to_sync.add(node._cuda_stream)
                    else:
                        # Synchronize sink-node copies at the end of the state
                        for e in state.in_edges(node):
                            if hasattr(e.src, '_cuda_stream'):
                                streams_to_sync.add(e.src._cuda_stream)
                for stream in streams_to_sync:
                    callsite_stream.write(
                        '%sStreamSynchronize(__state->gpu_context->streams[%d]);'
                        % (self.backend, stream), sdfg, sdfg.node_id(state))

            # After synchronizing streams, generate state footer normally
            callsite_stream.write('\n')

            # Emit internal transient array deallocation for nested SDFGs
            # TODO: Replace with global allocation management
            gpu_persistent_subgraphs = [
                state.scope_subgraph(node) for node in state.nodes()
                if isinstance(node, dace.nodes.MapEntry)
                and node.map.schedule == dace.ScheduleType.GPU_Persistent
            ]
            nested_deallocated = set()
            for sub_graph in gpu_persistent_subgraphs:
                for nested_sdfg in [
                        n.sdfg for n in sub_graph.nodes()
                        if isinstance(n, nodes.NestedSDFG)
                ]:
                    for nested_state in nested_sdfg:
                        nested_sid = nested_sdfg.node_id(nested_state)
                        nested_to_allocate = (
                            set(nested_state.top_level_transients()) -
                            set(nested_sdfg.shared_transients()))
                        nodes_to_deallocate = [
                            n for n in nested_state.data_nodes()
                            if n.data in nested_to_allocate
                            and n.data not in nested_deallocated
                        ]
                        for nested_node in nodes_to_deallocate:
                            nested_deallocated.add(nested_node.data)
                            self._dispatcher.dispatch_deallocate(
                                nested_sdfg, nested_state, nested_sid,
                                nested_node, function_stream, callsite_stream)

            callsite_stream.write('\n')

            # Emit internal transient array deallocation
            sid = sdfg.node_id(state)
            data_to_allocate = (set(state.top_level_transients()) -
                                set(sdfg.shared_transients()))
            deallocated = set()
            for node in state.data_nodes():
                if node.data not in data_to_allocate or node.data in deallocated:
                    continue
                deallocated.add(node.data)
                self._frame._dispatcher.dispatch_deallocate(
                    sdfg, state, sid, node, function_stream, callsite_stream)

            # Invoke all instrumentation providers
            for instr in self._frame._dispatcher.instrumentation.values():
                if instr is not None:
                    instr.on_state_end(sdfg, state, callsite_stream,
                                       function_stream)

    def generate_devicelevel_state(self, sdfg, state, function_stream,
                                   callsite_stream):

        # Special case: if this is a GPU grid state and something is reading
        # from a possible result of a collaborative write, sync first
        if self._toplevel_schedule == dtypes.ScheduleType.GPU_Device:
            state_id = next(i for i, s in enumerate(sdfg.nodes()) if s == state)
            for node in state.nodes():
                if (isinstance(node, nodes.AccessNode) and
                        node.desc(sdfg).storage == dtypes.StorageType.GPU_Shared
                        and state.in_degree(node) == 0
                        and state.out_degree(node) > 0):
                    callsite_stream.write('__syncthreads();', sdfg, state_id)
                    break

        # In GPU_Persistent scopes, states need global barriers between them,
        # the DFGs inside of a state are independent, so they don't need
        # synchronization. DFGs in a GPU_Persistent scope are per se executed
        # by a single thread only. (Device) Maps however can be distributed
        # across multiple threads
        elif self._toplevel_schedule == dtypes.ScheduleType.GPU_Persistent:

            # reset streams in GPU persistent maps if the lifetime is scope,
            # otherwise streams do not behave as expected becasue they are
            # allocated on host side
            streams_to_reset = [
                node for node in state.data_nodes()
                if isinstance(node.desc(sdfg), dace.nodes.data.Stream)
                and node.desc(sdfg).lifetime == dtypes.AllocationLifetime.Scope
            ]
            for stream in streams_to_reset:
                callsite_stream.write("{}.reset();".format(stream.data), sdfg,
                                      state.node_id)

            components = dace.sdfg.concurrent_subgraphs(state)
            for c in components:

                has_map = any(
                    isinstance(node, dace.nodes.MapEntry) for node in c.nodes())
                if not has_map:
                    callsite_stream.write(
                        "if (blockIdx.x == 0 "
                        "&& threadIdx.x == 0) "
                        "{  // sub-graph begin", sdfg, state.node_id)
                else:
                    callsite_stream.write("{  // subgraph begin", sdfg,
                                          state.node_id)

                # Need to skip certain entry nodes to make sure that they are
                # not processed twice
                # TODO this in not robust, replace by better solution
                #  (or wait for new codegen)
                entry_nodes = list(v for v in c.nodes()
                                   if len(list(c.predecessors(v))) == 0)
                comp_same_entry = [
                    comp for comp in components
                    if comp != c and entry_nodes[0] in comp.nodes()
                ]
                skip_entry = len(comp_same_entry) > 0 and has_map

                self._dispatcher.dispatch_subgraph(sdfg,
                                                   c,
                                                   sdfg.node_id(state),
                                                   function_stream,
                                                   callsite_stream,
                                                   skip_entry_node=skip_entry)

                callsite_stream.write("}  // subgraph end", sdfg, state.node_id)

            callsite_stream.write('__gbar.Sync();', sdfg, state.node_id)

            # done here, code is generated
            return

        self._frame.generate_state(sdfg, state, function_stream,
                                   callsite_stream)

    # NOTE: This function is ONLY called from the CPU side. Therefore, any
    # schedule that is out of the ordinary will raise an exception
    def generate_scope(self, sdfg, dfg_scope, state_id, function_stream,
                       callsite_stream):
        scope_entry = dfg_scope.source_nodes()[0]
        scope_exit = dfg_scope.sink_nodes()[0]

        state = sdfg.nodes()[state_id]

        # If in device-level code, call appropriate function
        if (self._kernel_map is not None
                and self._kernel_map.map.schedule in dtypes.GPU_SCHEDULES):
            self.generate_devicelevel_scope(sdfg, dfg_scope, state_id,
                                            function_stream, callsite_stream)
            return

        # If not device-level code, ensure the schedule is correct
        if scope_entry.map.schedule not in (dtypes.ScheduleType.GPU_Device,
                                            dtypes.ScheduleType.GPU_Persistent):
            raise TypeError('Cannot schedule %s directly from non-GPU code' %
                            str(scope_entry.map.schedule))

        # Modify thread-blocks if dynamic ranges are detected
        for node, graph in dfg_scope.all_nodes_recursive():
            if isinstance(node, nodes.MapEntry):
                smap = node.map
                if (smap.schedule == dtypes.ScheduleType.GPU_ThreadBlock
                        and has_dynamic_map_inputs(graph, node)):
                    warnings.warn('Thread-block map cannot be used with '
                                  'dynamic ranges, switching map "%s" to '
                                  'sequential schedule' % smap.label)
                    smap.schedule = dtypes.ScheduleType.Sequential

        # Determine whether to create a global (grid) barrier object
        create_grid_barrier = False
        if scope_entry.map.schedule == dtypes.ScheduleType.GPU_Persistent:
            create_grid_barrier = True
        for node in dfg_scope.nodes():
            if scope_entry == node:
                continue
            if (isinstance(node, nodes.EntryNode)
                    and node.map.schedule == dtypes.ScheduleType.GPU_Device):
                create_grid_barrier = True

        self.create_grid_barrier = create_grid_barrier
        kernel_name = '%s_%d_%d_%d' % (scope_entry.map.label, sdfg.sdfg_id,
                                       sdfg.node_id(state),
                                       state.node_id(scope_entry))

        # Comprehend grid/block dimensions from scopes
        grid_dims, block_dims, tbmap, dtbmap =\
            self.get_kernel_dimensions(dfg_scope)
        is_persistent = (dfg_scope.source_nodes()[0].map.schedule ==
                         dtypes.ScheduleType.GPU_Persistent)

        # Get parameters of subgraph
        kernel_args = dfg_scope.arglist()

        # handle dynamic map inputs
        for e in dace.sdfg.dynamic_map_inputs(state, scope_entry):
            kernel_args[str(e.src)] = e.src.desc(sdfg)

        # Add data from nested SDFGs to kernel arguments
        self.extra_nsdfg_args = []
        if scope_entry.map.schedule == dtypes.ScheduleType.GPU_Persistent:
            to_allocate = set()
            for nested_sdfg in [
                    node.sdfg for node in dfg_scope.nodes()
                    if isinstance(node, nodes.NestedSDFG)
            ]:
                nested_shared_transients = set(nested_sdfg.shared_transients())
                for nested_state in nested_sdfg:
                    nested_to_allocate = (
                        set(nested_state.top_level_transients()) -
                        nested_shared_transients)
                    to_allocate |= set(n for n in nested_state.data_nodes()
                                       if n.data in nested_to_allocate)
            for nested_node in sorted(to_allocate, key=lambda n: n.data):
                desc = nested_node.desc(nested_sdfg)
                kernel_args[nested_node.data] = desc
                self.extra_nsdfg_args.append(
                    (desc.as_arg(name=''), nested_node.data, nested_node.data))

        const_params = _get_const_params(dfg_scope)
        # make dynamic map inputs constant
        # TODO move this into _get_const_params(dfg_scope)
        const_params |= set(
            (str(e.src))
            for e in dace.sdfg.dynamic_map_inputs(state, scope_entry))

        kernel_args_typed = [
            ('const ' if k in const_params else '') + v.as_arg(name=k)
            for k, v in kernel_args.items()
        ]

        # Store init/exit code streams
        old_entry_stream = self.scope_entry_stream
        old_exit_stream = self.scope_exit_stream
        self.scope_entry_stream = CodeIOStream()
        self.scope_exit_stream = CodeIOStream()

        # Instrumentation for kernel scope
        instr = self._dispatcher.instrumentation[scope_entry.map.instrument]
        if instr is not None:
            instr.on_scope_entry(sdfg, state, scope_entry, callsite_stream,
                                 self.scope_entry_stream, self._globalcode)
            outer_stream = CodeIOStream()
            instr.on_scope_exit(sdfg, state, scope_exit, outer_stream,
                                self.scope_exit_stream, self._globalcode)

        # Redefine constant arguments
        # TODO: This (const behavior and code below) is all a hack.
        #       Refactor and fix when nested SDFGs are separate functions.
        self._dispatcher.defined_vars.enter_scope(scope_entry)
        for aname, arg in kernel_args.items():
            if aname in const_params:
                defined_type, ctype = self._dispatcher.defined_vars.get(aname)
                self._dispatcher.defined_vars.add(aname,
                                                  defined_type,
                                                  'const %s' % ctype,
                                                  allow_shadowing=True)

        kernel_stream = CodeIOStream()
        self.generate_kernel_scope(sdfg, dfg_scope, state_id, scope_entry.map,
                                   kernel_name, grid_dims, block_dims, tbmap,
                                   dtbmap, kernel_args_typed, self._globalcode,
                                   kernel_stream)

        self._dispatcher.defined_vars.exit_scope(scope_entry)

        # Add extra kernel arguments for a grid barrier object
        extra_kernel_args_typed = []
        if create_grid_barrier:
            extra_kernel_args_typed.append('cub::GridBarrier __gbar')

        # Write kernel prototype
        node = dfg_scope.source_nodes()[0]
        self._localcode.write(
            '__global__ void %s(%s) {\n' %
            (kernel_name,
             ', '.join(kernel_args_typed + extra_kernel_args_typed)), sdfg,
            state_id, node)

        # Write constant expressions in GPU code
        self._frame.generate_constants(sdfg, self._localcode)

        self._localcode.write(self.scope_entry_stream.getvalue())

        # Assuming kernel can write to global scope (function_stream), we
        # output the kernel last
        self._localcode.write(kernel_stream.getvalue() + '\n')

        self._localcode.write(self.scope_exit_stream.getvalue())

        # Restore init/exit code streams
        self.scope_entry_stream = old_entry_stream
        self.scope_exit_stream = old_exit_stream

        state_param = [f'{self._global_sdfg.name}_t *__state']

        # Write callback function definition
        self._localcode.write(
            """
DACE_EXPORTED void __dace_runkernel_{fname}({fargs});
void __dace_runkernel_{fname}({fargs})
{{
""".format(fname=kernel_name, fargs=', '.join(state_param + kernel_args_typed)),
            sdfg, state_id, node)

        if is_persistent:
            self._localcode.write('''
int dace_number_SMs;
{backend}DeviceGetAttribute(&dace_number_SMs, {backend}DevAttrMultiProcessorCount, 0);
int dace_number_blocks = ((int) ceil({fraction} * dace_number_SMs)) * {occupancy};
                '''.format(fraction=Config.get('compiler', 'cuda',
                                               'persistent_map_SM_fraction'),
                           occupancy=Config.get('compiler', 'cuda',
                                                'persistent_map_occupancy'),
                           backend=self.backend))

        extra_kernel_args = []
        if create_grid_barrier:
            gbar = '__gbar_' + kernel_name
            self._localcode.write('    cub::GridBarrierLifetime %s;\n' % gbar,
                                  sdfg, state_id, node)
            self._localcode.write(
                '{}.Setup({});'.format(
                    gbar, ' * '.join(_topy(grid_dims)) if not is_persistent else
                    'dace_number_blocks'), sdfg, state_id, node)
            extra_kernel_args.append('(void *)((cub::GridBarrier *)&%s)' % gbar)

        # Compute dynamic shared memory
        dynsmem_size = 0
        # For all access nodes, if array storage == GPU_Shared and size is
        # symbolic, add it. If nested SDFG, check all internal arrays
        for node in dfg_scope.nodes():
            if isinstance(node, nodes.AccessNode):
                arr = sdfg.arrays[node.data]
                if (arr.storage == dtypes.StorageType.GPU_Shared
                        and arr.transient):
                    numel = functools.reduce(lambda a, b: a * b, arr.shape)
                    if symbolic.issymbolic(numel, sdfg.constants):
                        dynsmem_size += numel
            elif isinstance(node, nodes.NestedSDFG):
                for sdfg_internal, _, arr in node.sdfg.arrays_recursive():
                    if (arr is not None
                            and arr.storage == dtypes.StorageType.GPU_Shared
                            and arr.transient):
                        numel = functools.reduce(lambda a, b: a * b, arr.shape)
                        if symbolic.issymbolic(numel, sdfg_internal.constants):
                            dynsmem_size += numel

        max_streams = int(
            Config.get('compiler', 'cuda', 'max_concurrent_streams'))
        if max_streams >= 0:
            cudastream = '__state->gpu_context->streams[%d]' % scope_entry._cuda_stream
        else:
            cudastream = 'nullptr'

        # make sure dynamic map inputs are properly handled
        for e in dace.sdfg.dynamic_map_inputs(state, scope_entry):
            self._localcode.write(
                self._cpu_codegen.memlet_definition(
                    sdfg, e.data, False, e.dst_conn,
                    e.dst.in_connectors[e.dst_conn]), sdfg, state_id,
                scope_entry)

        self._localcode.write(
            '''
void  *{kname}_args[] = {{ {kargs} }};
{backend}LaunchKernel((void*){kname}, dim3({gdims}), dim3({bdims}), {kname}_args, {dynsmem}, {stream});'''
            .format(kname=kernel_name,
                    kargs=', '.join(['(void *)&' + arg for arg in kernel_args] +
                                    extra_kernel_args),
                    gdims='dace_number_blocks, 1, 1'
                    if is_persistent else ', '.join(_topy(grid_dims)),
                    bdims=', '.join(_topy(block_dims)),
                    dynsmem=_topy(dynsmem_size),
                    stream=cudastream,
                    backend=self.backend), sdfg, state_id, scope_entry)
        self._emit_sync(self._localcode)

        # Close the runkernel function
        self._localcode.write('}')
        #######################
        # Add invocation to calling code (in another file)
        function_stream.write(
            'DACE_EXPORTED void __dace_runkernel_%s(%s);\n' %
            (kernel_name, ', '.join(state_param + kernel_args_typed)), sdfg,
            state_id, scope_entry)

        # Synchronize all events leading to dynamic map range connectors
        for e in dace.sdfg.dynamic_map_inputs(state, scope_entry):
            if hasattr(e, '_cuda_event'):
                ev = e._cuda_event
                callsite_stream.write(
                    'DACE_CUDA_CHECK({backend}EventSynchronize(__state->gpu_context->events[{ev}]));'
                    .format(ev=ev, backend=self.backend), sdfg, state_id,
                    [e.src, e.dst])
            callsite_stream.write(
                self._cpu_codegen.memlet_definition(
                    sdfg, e.data, False, e.dst_conn,
                    e.dst.in_connectors[e.dst_conn]), sdfg, state_id, node)

        # Invoke kernel call
        callsite_stream.write(
            '__dace_runkernel_%s(%s);\n' %
            (kernel_name, ', '.join(['__state'] + list(kernel_args))), sdfg,
            state_id, scope_entry)

        synchronize_streams(sdfg, state, state_id, scope_entry, scope_exit,
                            callsite_stream)

        # Instrumentation (post-kernel)
        if instr is not None:
            callsite_stream.write(outer_stream.getvalue())

    def get_kernel_dimensions(self, dfg_scope):
        """ Determines a GPU kernel's grid/block dimensions from map
            scopes.

            Ruleset for kernel dimensions:
                1. If only one map (device-level) exists, of an integer set S,
                   the block size is 32x1x1 and grid size is ceil(|S|/32) in
                   1st dimension.
                2. If nested thread-block maps exist (T_1,...,T_n), grid
                   size is |S| and block size is max(|T_1|,...,|T_n|) with
                   block specialization.
                3. If block size can be overapproximated, it is (for
                    dynamically-sized blocks that are bounded by a
                    predefined size).

            @note: Kernel dimensions are separate from the map
                   variables, and they should be treated as such.
            @note: To make use of the grid/block 3D registers, we use multi-
                   dimensional kernels up to 3 dimensions, and flatten the
                   rest into the third dimension.
        """

        kernelmap_entry = dfg_scope.source_nodes()[0]
        grid_size = kernelmap_entry.map.range.size(True)[::-1]
        block_size = None
        is_persistent = (
            kernelmap_entry.map.schedule == dtypes.ScheduleType.GPU_Persistent)

        # Linearize (flatten) rest of dimensions to third
        if len(grid_size) > 3:
            grid_size[2] = functools.reduce(sympy.Mul, grid_size[2:], 1)
            del grid_size[3:]

        # Extend to 3 dimensions if necessary
        grid_size = grid_size + [1] * (3 - len(grid_size))

        # Obtain thread-block maps for case (2)
        subgraph = dfg_scope.scope_subgraph(kernelmap_entry)
        tb_maps = [
            node.map for node in subgraph.nodes()
            if isinstance(node, nodes.EntryNode) and node.schedule in (
                dtypes.ScheduleType.GPU_ThreadBlock,
                dtypes.ScheduleType.GPU_ThreadBlock_Dynamic)
        ]
        # Append thread-block maps from nested SDFGs
        for node in subgraph.nodes():
            if isinstance(node, nodes.NestedSDFG):
                tb_maps.extend([
                    n.map for n, _ in node.sdfg.all_nodes_recursive()
                    if isinstance(n, nodes.MapEntry) and n.schedule in (
                        dtypes.ScheduleType.GPU_ThreadBlock,
                        dtypes.ScheduleType.GPU_ThreadBlock_Dynamic)
                ])

        has_dtbmap = len([
            tbmap for tbmap in tb_maps
            if tbmap.schedule == dtypes.ScheduleType.GPU_ThreadBlock_Dynamic
        ]) > 0

        # keep only thread-block maps
        tb_maps = [
            tbmap for tbmap in tb_maps
            if tbmap.schedule == dtypes.ScheduleType.GPU_ThreadBlock
        ]

        # Case (1): no thread-block maps
        if len(tb_maps) == 0:

            if has_dtbmap:
                block_size = [
                    int(b) for b in Config.get(
                        'compiler', 'cuda', 'dynamic_map_block_size').split(',')
                ]
            else:
                warnings.warn(
                    'Thread-block maps not found in kernel, assuming ' +
                    'block size of (%s)' %
                    Config.get('compiler', 'cuda', 'default_block_size'))

                block_size = [
                    int(b) for b in Config.get('compiler', 'cuda',
                                               'default_block_size').split(',')
                ]
            assert (len(block_size) >= 1 and len(block_size) <= 3)

            int_ceil = sympy.Function('int_ceil')

            # Grid size = ceil(|S|/32) for first dimension, rest = |S|
            grid_size = [
                int_ceil(gs, bs) for gs, bs in zip(grid_size, block_size)
            ] if not is_persistent else ['gridDim.x', '1', '1']

            return grid_size, block_size, False, has_dtbmap

        # Find all thread-block maps to determine overall block size
        block_size = [1, 1, 1]
        detected_block_sizes = [block_size]
        for tbmap in tb_maps:
            tbsize = tbmap.range.size()[::-1]

            # Over-approximate block size (e.g. min(N,(i+1)*32)-i*32 --> 32)
            # The partial trailing thread-block is emitted as an if-condition
            # that returns on some of the participating threads
            tbsize = [symbolic.overapproximate(s) for s in tbsize]

            # Linearize (flatten) rest of dimensions to third
            if len(tbsize) > 3:
                tbsize[2] = functools.reduce(sympy.Mul, tbsize[2:], 1)
                del tbsize[3:]

            # Extend to 3 dimensions if necessary
            tbsize = tbsize + [1] * (len(block_size) - len(tbsize))

            block_size = [
                sympy.Max(sz, bbsz) for sz, bbsz in zip(block_size, tbsize)
            ]
            if block_size != tbsize:
                detected_block_sizes.append(tbsize)

        # TODO: If grid/block sizes contain elements only defined within the
        #       kernel, raise an invalid SDFG exception and recommend
        #       overapproximation.

        # both thread-block map and dynamic thread-block map exist at the same
        # time
        if has_dtbmap:
            raise NotImplementedError(
                "GPU_ThreadBlock and GPU_ThreadBlock_Dynamic are currently "
                "not supported in the same scope")

        if is_persistent:
            grid_size = ['gridDim.x', '1', '1']

        return grid_size, block_size, True, has_dtbmap

    def generate_kernel_scope(self, sdfg: SDFG, dfg_scope: ScopeSubgraphView,
                              state_id: int, kernel_map: nodes.Map,
                              kernel_name: str, grid_dims: list,
                              block_dims: list, has_tbmap: bool,
                              has_dtbmap: bool, kernel_params: list,
                              function_stream: CodeIOStream,
                              kernel_stream: CodeIOStream):
        node = dfg_scope.source_nodes()[0]

        # allocating shared memory for dynamic threadblock maps
        if has_dtbmap:
            kernel_stream.write(
                '__shared__ dace::'
                'DynamicMap<{fine_grained}, {block_size}>'
                '::shared_type dace_dyn_map_shared;'.format(
                    fine_grained=('true' if Config.get_bool(
                        'compiler', 'cuda', 'dynamic_map_fine_grained') else
                                  'false'),
                    block_size=functools.reduce((lambda x, y: x * y), [
                        int(x)
                        for x in Config.get('compiler', 'cuda',
                                            'dynamic_map_block_size').split(',')
                    ])), sdfg, state_id, node)

        # Add extra opening brace (dynamic map ranges, closed in MapExit
        # generator)
        kernel_stream.write('{', sdfg, state_id, node)

        # Add more opening braces for scope exit to close
        for dim in range(len(node.map.range) - 1):
            kernel_stream.write('{', sdfg, state_id, node)

        # Generate all index arguments for kernel grid
        krange = subsets.Range(kernel_map.range[::-1])
        kdims = krange.size()
        dsym = [
            symbolic.symbol('__DAPB%d' % i, nonnegative=True, integer=True)
            for i in range(len(krange))
        ]
        bidx = krange.coord_at(dsym)

        # handle dynamic map inputs
        for e in dace.sdfg.dynamic_map_inputs(sdfg.states()[state_id],
                                              dfg_scope.source_nodes()[0]):
            kernel_stream.write(
                self._cpu_codegen.memlet_definition(
                    sdfg, e.data, False, e.dst_conn,
                    e.dst.in_connectors[e.dst_conn]), sdfg, state_id,
                dfg_scope.source_nodes()[0])

        # do not generate an index if the kernel map is persistent
        if node.map.schedule != dtypes.ScheduleType.GPU_Persistent:
            # First three dimensions are evaluated directly
            for i in range(min(len(krange), 3)):
                varname = kernel_map.params[-i - 1]

                # Delinearize third dimension if necessary
                if i == 2 and len(krange) > 3:
                    block_expr = '(blockIdx.z / (%s))' % _topy(
                        functools.reduce(sympy.Mul, kdims[3:], 1))
                else:
                    block_expr = 'blockIdx.%s' % _named_idx(i)
                    # If we defaulted to 32 threads per block, offset by thread ID
                    if not has_tbmap or has_dtbmap:
                        block_expr = '(%s * %s + threadIdx.%s)' % (
                            block_expr, _topy(block_dims[i]), _named_idx(i))

                expr = _topy(bidx[i]).replace('__DAPB%d' % i, block_expr)

                kernel_stream.write('int %s = %s;' % (varname, expr), sdfg,
                                    state_id, node)
                self._dispatcher.defined_vars.add(varname, DefinedType.Scalar,
                                                  'int')

            # Delinearize beyond the third dimension
            if len(krange) > 3:
                for i in range(3, len(krange)):
                    varname = kernel_map.params[-i - 1]
                    # true dim i = z / ('*'.join(kdims[i+1:])) % kdims[i]
                    block_expr = '(blockIdx.z / (%s)) %% (%s)' % (
                        _topy(functools.reduce(sympy.Mul, kdims[i + 1:], 1)),
                        _topy(kdims[i]),
                    )

                    expr = _topy(bidx[i]).replace('__DAPB%d' % i, block_expr)
                    kernel_stream.write('int %s = %s;' % (varname, expr), sdfg,
                                        state_id, node)
                    self._dispatcher.defined_vars.add(varname,
                                                      DefinedType.Scalar, 'int')

        # Dispatch internal code
        assert self._in_device_code is False
        self._in_device_code = True
        self._kernel_map = node
        self._block_dims = block_dims
        self._grid_dims = grid_dims

        # Emit internal array allocation (deallocation handled at MapExit)
        scope_entry = dfg_scope.source_nodes()[0]
        to_allocate = dace.sdfg.local_transients(sdfg, dfg_scope, scope_entry)
        allocated = set()
        for child in dfg_scope.scope_children()[node]:
            if not isinstance(child, nodes.AccessNode):
                continue
            if child.data not in to_allocate or child.data in allocated:
                continue
            allocated.add(child.data)
            self._dispatcher.dispatch_allocate(sdfg, dfg_scope, state_id, child,
                                               function_stream, kernel_stream)

        # Generate conditions for this block's execution using min and max
        # element, e.g., skipping out-of-bounds threads in trailing block
        # unless thsi is handled by another map down the line
        if (not has_tbmap and not has_dtbmap
                and node.map.schedule != dtypes.ScheduleType.GPU_Persistent):
            dsym_end = [d + bs - 1 for d, bs in zip(dsym, self._block_dims)]
            minels = krange.min_element()
            maxels = krange.max_element()
            for i, (v, minel, maxel) in enumerate(
                    zip(kernel_map.params[::-1], minels, maxels)):
                condition = ''

                # Optimize conditions if they are always true
                if i >= 3 or (dsym[i] >= minel) != True:
                    condition += '%s >= %s' % (v, _topy(minel))
                if (i >= 3
                        or ((dsym_end[i] < maxel) != False and
                            ((dsym_end[i] % self._block_dims[i]) != 0) == True)
                        or (self._block_dims[i] > maxel) == True):
                    if len(condition) > 0:
                        condition += ' && '
                    condition += '%s < %s' % (v, _topy(maxel + 1))
                if len(condition) > 0:
                    kernel_stream.write('if (%s) {' % condition, sdfg, state_id,
                                        scope_entry)
                else:
                    kernel_stream.write('{', sdfg, state_id, scope_entry)

        self._dispatcher.dispatch_subgraph(sdfg,
                                           dfg_scope,
                                           state_id,
                                           function_stream,
                                           kernel_stream,
                                           skip_entry_node=True)

        if (not has_tbmap and not has_dtbmap
                and node.map.schedule != dtypes.ScheduleType.GPU_Persistent):
            for _ in kernel_map.params:
                kernel_stream.write('}', sdfg, state_id, node)

        self._block_dims = None
        self._kernel_map = None
        self._in_device_code = False
        self._grid_dims = None

    def get_next_scope_entries(self, dfg, scope_entry):
        parent_scope_entry = dfg.entry_node(scope_entry)
        # We're in a nested SDFG, use full graph
        if parent_scope_entry is None:
            parent_scope = dfg
        else:
            parent_scope = dfg.scope_subgraph(parent_scope_entry)

        # Get all non-sequential scopes from the same level
        all_scopes = [
            node for node in parent_scope.topological_sort(scope_entry)
            if isinstance(node, nodes.EntryNode)
            and node.map.schedule != dtypes.ScheduleType.Sequential
        ]

        # TODO: Fix to include *next* scopes, without concurrent scopes

        return all_scopes[all_scopes.index(scope_entry) + 1:]

    def generate_devicelevel_scope(self, sdfg, dfg_scope, state_id,
                                   function_stream, callsite_stream):
        # Sanity check
        assert self._in_device_code == True

        dfg = sdfg.nodes()[state_id]
        sdict = dfg.scope_dict()
        scope_entry = dfg_scope.source_nodes()[0]
        scope_exit = dfg_scope.sink_nodes()[0]
        scope_map = scope_entry.map
        next_scopes = self.get_next_scope_entries(dfg, scope_entry)

        # Add extra opening brace (dynamic map ranges, closed in MapExit
        # generator)
        callsite_stream.write('{', sdfg, state_id, scope_entry)

        if scope_map.schedule == dtypes.ScheduleType.GPU_ThreadBlock_Dynamic:
            if self.backend == 'hip':
                raise NotImplementedError('Dynamic thread-block maps on HIP '
                                          'are currently unsupported')
            if len(scope_map.params) > 1:
                raise ValueError('Only one-dimensional maps are supported for '
                                 'dynamic block map schedule (got %d)' %
                                 len(scope_map.params))
            total_block_size = 1
            for bdim in self._block_dims:
                if symbolic.issymbolic(bdim, sdfg.constants):
                    raise ValueError(
                        'Block size has to be constant for block-wide '
                        'dynamic map schedule (got %s)' % str(bdim))
                total_block_size *= bdim
            if _expr(scope_map.range[0][2]) != 1:
                raise NotImplementedError(
                    'Skip not implemented for dynamic thread-block map schedule'
                )

            ##### TODO (later): Generalize
            # Find thread-block param map and its name
            if self._block_dims[1] != 1 or self._block_dims[2] != 1:
                raise NotImplementedError('Dynamic block map schedule only '
                                          'implemented for 1D blocks currently')

            # Define all input connectors of this map entry
            # Note: no need for a C scope around these, as there will not be
            #       more than one dynamic thread-block map in a GPU device map
            callsite_stream.write(
                'unsigned int __dace_dynmap_begin = 0, __dace_dynmap_end = 0;',
                sdfg, state_id, scope_entry)

            outer_scope = sdfg.nodes()[state_id].entry_node(scope_entry)
            callsite_stream.write(
                'if ({} < {}) {{'.format(
                    outer_scope.map.params[0],
                    _topy(
                        subsets.Range(
                            outer_scope.map.range[::-1]).max_element()[0] + 1)),
                sdfg, state_id, scope_entry)

            for e in dace.sdfg.dynamic_map_inputs(dfg, scope_entry):
                callsite_stream.write(
                    self._cpu_codegen.memlet_definition(
                        sdfg, e.data, False, e.dst_conn,
                        e.dst.in_connectors[e.dst_conn]), sdfg, state_id,
                    scope_entry)

            callsite_stream.write(
                '__dace_dynmap_begin = {begin};\n'
                '__dace_dynmap_end = {end};'.format(begin=scope_map.range[0][0],
                                                    end=scope_map.range[0][1] +
                                                    1), sdfg, state_id,
                scope_entry)

            # close if
            callsite_stream.write('}', sdfg, state_id, scope_entry)

            callsite_stream.write(
                'dace::DynamicMap<{fine_grained}, {bsize}>::'
                'schedule(dace_dyn_map_shared, __dace_dynmap_begin, '
                '__dace_dynmap_end, {kmapIdx}, [&](auto {kmapIdx}, '
                'auto {param}) {{'.format(
                    fine_grained=('true' if Config.get_bool(
                        'compiler', 'cuda', 'dynamic_map_fine_grained') else
                                  'false'),
                    bsize=total_block_size,
                    kmapIdx=outer_scope.map.params[0],
                    param=scope_map.params[0]), sdfg, state_id, scope_entry)

        elif scope_map.schedule == dtypes.ScheduleType.GPU_Device:

            grid_dims, block_dims, has_tbmap, has_dtbmap = \
                self.get_kernel_dimensions(dfg_scope)

            if (self._kernel_map.map == dtypes.ScheduleType.GPU_Persistent
                    and len(scope_map.params) > 1):
                raise ValueError(
                    'Only one-dimensional device maps are currently supported '
                    'for persistent kernel maps (got %d)'.format(
                        len(scope_map.params)))

            is_persistent = (
                self._kernel_map.schedule == dtypes.ScheduleType.GPU_Persistent)
            block_dims = self._block_dims
            node = dfg_scope.source_nodes()[0]

            device_map_range = subsets.Range(scope_map.range[::-1])
            device_map_dims = device_map_range.size()
            dsym = [
                symbolic.symbol('__DAPB%d' % i, nonnegative=True, integer=True)
                for i in range(len(device_map_range))
            ]
            bidx = device_map_range.coord_at(dsym)

            # handle dynamic map inputs
            for e in dace.sdfg.dynamic_map_inputs(dfg, scope_entry):
                callsite_stream.write(
                    self._cpu_codegen.memlet_definition(
                        sdfg, e.data, False, e.dst_conn,
                        e.dst.in_connectors[e.dst_conn]), sdfg, state_id,
                    scope_entry)

            # variables that need to be declared + the value they need to be initialized with
            declarations = []

            for i in range(min(len(device_map_range), 3)):
                varname = scope_map.params[-i - 1]

                # Delinearize third dimension if necessary
                if i == 2 and len(device_map_range) > 3:
                    block_expr = '(blockIdx.z / (%s))' % _topy(
                        functools.reduce(sympy.Mul, device_map_dims[3:], 1))
                else:
                    block_expr = 'blockIdx.%s' % _named_idx(i)
                    # If we defaulted to 32 threads per block, offset by thread ID
                    if not has_tbmap or has_dtbmap:
                        block_expr = '(%s * %s + threadIdx.%s)' % (
                            block_expr, _topy(block_dims[i]), _named_idx(i))

                expr = _topy(bidx[i]).replace('__DAPB%d' % i, block_expr)

                declarations.append((varname, expr))

                self._dispatcher.defined_vars.add(varname, DefinedType.Scalar,
                                                  'int')

            # Delinearize beyond the third dimension
            if len(device_map_range) > 3:
                for i in range(3, len(device_map_range)):
                    varname = scope_map.params[-i - 1]
                    # true dim i = z / ('*'.join(kdims[i+1:])) % kdims[i]
                    block_expr = '(blockIdx.z / (%s)) %% (%s)' % (
                        _topy(
                            functools.reduce(sympy.Mul, device_map_dims[i + 1:],
                                             1)),
                        _topy(device_map_dims[i]),
                    )

                    expr = _topy(bidx[i]).replace('__DAPB%d' % i, block_expr)

                    declarations.append((varname, expr))

                    self._dispatcher.defined_vars.add(varname,
                                                      DefinedType.Scalar, 'int')

            kmap_min = subsets.Range(self._kernel_map.range[::-1]).min_element()
            kmap_max = subsets.Range(self._kernel_map.range[::-1]).max_element()

            # if has_tbmap == False and has_dtbmap == False:
            dsym_end = [d + bs - 1 for d, bs in zip(dsym, self._block_dims)]
            minels = device_map_range.min_element()
            maxels = device_map_range.max_element()
            for i, (v, minel, maxel) in enumerate(
                    zip(scope_map.params[::-1], minels, maxels)):
                condition = ''

                # Optimize conditions if they are always true
                if i >= 3 or (dsym[i] >= minel) != True:
                    condition += '%s >= %s' % (v, _topy(minel))
                if (i >= 3
                        or ((dsym_end[i] < maxel) != False and
                            ((dsym_end[i] % self._block_dims[i]) != 0) == True)
                        or (self._block_dims[i] > maxel) == True):
                    if len(condition) > 0:
                        condition += ' && '
                    if has_dtbmap:
                        condition += '{mapIdx} < int_ceil({max}, {bs}) * {bs}'.format(
                            mapIdx=v,
                            max=_topy(maxel + 1),
                            bs=_topy(block_dims[i]),
                        )
                    else:
                        condition += '%s < %s' % (v, _topy(maxel + 1))

                if is_persistent and not has_tbmap:
                    stride = 'gridDim.x * {}'.format(_topy(block_dims[i]))
                elif is_persistent and has_tbmap:
                    stride = 'gridDim.x'
                else:
                    stride = self._grid_dims[i] if has_tbmap \
                        else (kmap_max[i] + 1 - kmap_min[i])

                if len(condition) > 0:
                    varname, expr = declarations.pop(0)
                    callsite_stream.write(
                        'for (int {varname} = {expr}; {cond}; {varname} += '
                        '{stride}) {{'.format(
                            varname=varname,
                            expr=expr,
                            cond=condition,
                            stride=stride,
                            pers=is_persistent,
                        ), sdfg, state_id, node)
                else:
                    # will only be entered once
                    varname, expr = declarations.pop(0)
                    callsite_stream.write(
                        'int {varname} = {expr};\n'
                        '{{'.format(
                            varname=varname,
                            expr=expr,
                        ), sdfg, state_id, node)

        else:
            for dim in range(len(scope_map.range)):
                callsite_stream.write('{', sdfg, state_id, scope_entry)

        # Emit internal array allocation (deallocation handled at MapExit)
        to_allocate = dace.sdfg.local_transients(sdfg, dfg_scope, scope_entry)
        allocated = set()
        for child in dfg_scope.scope_children()[scope_entry]:
            if not isinstance(child, nodes.AccessNode):
                continue
            if child.data not in to_allocate or child.data in allocated:
                continue
            allocated.add(child.data)
            self._dispatcher.dispatch_allocate(sdfg, dfg_scope, state_id, child,
                                               function_stream, callsite_stream)

        # Generate all index arguments for block
        if scope_map.schedule == dtypes.ScheduleType.GPU_ThreadBlock:
            brange = subsets.Range(scope_map.range[::-1])
            kdims = brange.size()
            dsym = [
                symbolic.symbol('__DAPT%d' % i, nonnegative=True, integer=True)
                for i in range(len(brange))
            ]
            dsym_end = [d + bs - 1 for d, bs in zip(dsym, self._block_dims)]
            tidx = brange.coord_at(dsym)

            # First three dimensions are evaluated directly
            for i in range(min(len(brange), 3)):
                varname = scope_map.params[-i - 1]

                # Delinearize third dimension if necessary
                if i == 2 and len(brange) > 3:
                    block_expr = '(threadIdx.z / (%s))' % _topy(
                        functools.reduce(sympy.Mul, kdims[3:], 1))
                else:
                    block_expr = 'threadIdx.%s' % _named_idx(i)

                expr = _topy(tidx[i]).replace('__DAPT%d' % i, block_expr)
                callsite_stream.write('int %s = %s;' % (varname, expr), sdfg,
                                      state_id, scope_entry)
                self._dispatcher.defined_vars.add(varname, DefinedType.Scalar,
                                                  'int')

            # Delinearize beyond the third dimension
            if len(brange) > 3:
                for i in range(3, len(brange)):
                    varname = scope_map.params[-i - 1]
                    # true dim i = z / ('*'.join(kdims[i+1:])) % kdims[i]
                    block_expr = '(threadIdx.z / (%s)) %% (%s)' % (
                        _topy(functools.reduce(sympy.Mul, kdims[i + 1:], 1)),
                        _topy(kdims[i]),
                    )

                    expr = _topy(tidx[i]).replace('__DAPT%d' % i, block_expr)
                    callsite_stream.write('int %s = %s;' % (varname, expr),
                                          sdfg, state_id, scope_entry)
                    self._dispatcher.defined_vars.add(varname,
                                                      DefinedType.Scalar, 'int')

            # Generate conditions for this block's execution using min and max
            # element, e.g. skipping out-of-bounds threads in trailing block
            minels = brange.min_element()
            maxels = brange.max_element()
            for i, (v, minel, maxel) in enumerate(
                    zip(scope_map.params[::-1], minels, maxels)):
                condition = ''

                # Optimize conditions if they are always true
                if i >= 3 or (dsym[i] >= minel) != True:
                    condition += '%s >= %s' % (v, _topy(minel))
                if i >= 3 or (dsym_end[i] < maxel) != True:
                    if len(condition) > 0:
                        condition += ' && '
                    condition += '%s < %s' % (v, _topy(maxel + 1))
                if len(condition) > 0:
                    callsite_stream.write('if (%s) {' % condition, sdfg,
                                          state_id, scope_entry)
                else:
                    callsite_stream.write('{', sdfg, state_id, scope_entry)
        ##########################################################

        # need to handle subgraphs appropriately if they contain
        # dynamic thread block maps
        if any(
            (isinstance(node, dace.nodes.MapEntry) and node != scope_entry and
             node.map.schedule == dtypes.ScheduleType.GPU_ThreadBlock_Dynamic)
                for node in dfg_scope.nodes()):

            subgraphs = dace.sdfg.concurrent_subgraphs(dfg_scope)
            for dfg in subgraphs:
                components = dace.sdfg.utils.separate_maps(
                    sdfg.nodes()[state_id],
                    dfg,
                    dtypes.ScheduleType.GPU_ThreadBlock_Dynamic,
                )

                for c in components:
                    if not isinstance(c, dace.sdfg.scope.ScopeSubgraphView):
                        callsite_stream.write(
                            'if ({} < {}) {{'.format(
                                scope_map.params[0],
                                _topy(
                                    subsets.Range(scope_map.range[::-1]).
                                    max_element()[0] + 1)), sdfg, state_id,
                            scope_entry)

                    self._dispatcher.dispatch_subgraph(sdfg,
                                                       c,
                                                       state_id,
                                                       function_stream,
                                                       callsite_stream,
                                                       skip_entry_node=False)

                    if not isinstance(c, dace.sdfg.scope.ScopeSubgraphView):
                        callsite_stream.write('}')

            # exit node gets lost in the process, thus needs to be
            # dispatched manually
            self._dispatcher.dispatch_node(sdfg, dfg_scope, state_id,
                                           scope_exit, function_stream,
                                           callsite_stream)

        else:
            # Generate contents normally
            self._dispatcher.dispatch_subgraph(sdfg,
                                               dfg_scope,
                                               state_id,
                                               function_stream,
                                               callsite_stream,
                                               skip_entry_node=True)

        # If there are any other threadblock maps down the road,
        # synchronize the thread-block / grid
        if len(next_scopes) > 0:
            # Thread-block synchronization
            if scope_entry.map.schedule == dtypes.ScheduleType.GPU_ThreadBlock:
                callsite_stream.write('__syncthreads();', sdfg, state_id,
                                      scope_entry)
            # Grid synchronization (kernel fusion)
            elif scope_entry.map.schedule == dtypes.ScheduleType.GPU_Device \
                    and self._toplevel_schedule == dtypes.ScheduleType.GPU_Device:
                callsite_stream.write('__gbar.Sync();', sdfg, state_id,
                                      scope_entry)

    def generate_node(self, sdfg, dfg, state_id, node, function_stream,
                      callsite_stream):
        if CUDACodeGen.node_dispatch_predicate(sdfg, node):
            # Dynamically obtain node generator according to class name
            gen = getattr(self, '_generate_' + type(node).__name__)
            gen(sdfg, dfg, state_id, node, function_stream, callsite_stream)
            return

        if not self._in_device_code:
            self._cpu_codegen.generate_node(sdfg, dfg, state_id, node,
                                            function_stream, callsite_stream)
            return

        self._locals.clear_scope(self._code_state.indentation + 1)

        if self._in_device_code and isinstance(node, nodes.MapExit):
            return  # skip

        self._cpu_codegen.generate_node(sdfg, dfg, state_id, node,
                                        function_stream, callsite_stream)

    def generate_nsdfg_header(self, sdfg, state, state_id, node,
                              memlet_references, sdfg_label):
        return 'DACE_DFI ' + self._cpu_codegen.generate_nsdfg_header(
            sdfg,
            state,
            state_id,
            node,
            memlet_references,
            sdfg_label,
            state_struct=False)

    def generate_nsdfg_call(self, sdfg, state, node, memlet_references,
                            sdfg_label):
        return self._cpu_codegen.generate_nsdfg_call(sdfg,
                                                     state,
                                                     node,
                                                     memlet_references,
                                                     sdfg_label,
                                                     state_struct=False)

    def generate_nsdfg_arguments(self, sdfg, dfg, state, node):
        result = self._cpu_codegen.generate_nsdfg_arguments(
            sdfg, dfg, state, node)
        if self.create_grid_barrier:
            result.append(('cub::GridBarrier&', '__gbar', '__gbar'))

        # Add data from nested SDFGs to kernel arguments
        result.extend(self.extra_nsdfg_args)

        return result

    def _generate_NestedSDFG(self, sdfg, dfg, state_id, node, function_stream,
                             callsite_stream):
        old_schedule = self._toplevel_schedule
        self._toplevel_schedule = node.schedule
        old_codegen = self._cpu_codegen.calling_codegen
        self._cpu_codegen.calling_codegen = self

        self._cpu_codegen._generate_NestedSDFG(sdfg, dfg, state_id, node,
                                               function_stream, callsite_stream)

        self._cpu_codegen.calling_codegen = old_codegen
        self._toplevel_schedule = old_schedule

    def _generate_MapExit(self, sdfg, dfg, state_id, node, function_stream,
                          callsite_stream):
        if node.map.schedule == dtypes.ScheduleType.GPU_ThreadBlock:
            # Close block invocation conditions
            for i in range(len(node.map.params)):
                callsite_stream.write('}', sdfg, state_id, node)
        elif node.map.schedule == dtypes.ScheduleType.GPU_ThreadBlock_Dynamic:
            # Close lambda function
            callsite_stream.write('});', sdfg, state_id, node)
            # Close block invocation
            callsite_stream.write('}', sdfg, state_id, node)
            return

        self._cpu_codegen._generate_MapExit(sdfg, dfg, state_id, node,
                                            function_stream, callsite_stream)

    def make_ptr_vector_cast(self, *args, **kwargs):
        return cpp.make_ptr_vector_cast(*args, **kwargs)


########################################################################
########################################################################
########################################################################
########################################################################
# Helper functions and classes


def _topy(arr):
    """ Converts an array of symbolic variables (or one) to C++ strings. """
    if not isinstance(arr, list):
        return cppunparse.pyexpr2cpp(symbolic.symstr(arr))
    return [cppunparse.pyexpr2cpp(symbolic.symstr(d)) for d in arr]


def _named_idx(idx):
    """ Converts 0 to x, 1 to y, 2 to z, or raises an exception. """
    if idx < 0 or idx > 2:
        raise ValueError('idx must be between 0 and 2, got %d' % idx)
    return ('x', 'y', 'z')[idx]


def _get_storagename(storage):
    """ Returns a string containing the name of the storage location.
        Example: dtypes.StorageType.GPU_Shared will return "Shared". """
    sname = str(storage)
    return sname[sname.rindex('_') + 1:]


def _get_const_params(dfg_scope):
    state = dfg_scope.graph
    sdfg = dfg_scope.parent
    scope_entry = dfg_scope.source_nodes()[0]
    scope_exit = dfg_scope.sink_nodes()[0]
    input_params = set(e.data.data for e in state.in_edges(scope_entry))
    output_params = set(e.data.data for e in state.out_edges(scope_exit))
    toplevel_params = set(node.data for node in dfg_scope.nodes()
                          if isinstance(node, nodes.AccessNode)
                          and sdfg.arrays[node.data].toplevel)
    dynamic_inputs = set(
        e.data.data for e in dace.sdfg.dynamic_map_inputs(state, scope_entry))
    return input_params - (output_params | toplevel_params | dynamic_inputs)<|MERGE_RESOLUTION|>--- conflicted
+++ resolved
@@ -342,17 +342,13 @@
         nodedesc = node.desc(sdfg)
         if isinstance(nodedesc, dace.data.Stream):
             return self.allocate_stream(sdfg, dfg, state_id, node,
-<<<<<<< HEAD
-                                        function_stream, callsite_stream)
+                                        function_stream, declaration_stream,
+                                        allocation_stream)                                        
         elif isinstance(nodedesc, dace.data.View):
             return self._cpu_codegen.allocate_view(sdfg, dfg, state_id, node,
                                                    function_stream,
-                                                   callsite_stream,
-                                                   callsite_stream)
-=======
-                                        function_stream, declaration_stream,
-                                        allocation_stream)
->>>>>>> 71d52702
+                                                   declaration_stream,
+                                                   allocation_stream)
 
         result_decl = StringIO()
         result_alloc = StringIO()
@@ -514,13 +510,9 @@
 
         if isinstance(nodedesc, dace.data.Stream):
             return self.deallocate_stream(sdfg, dfg, state_id, node,
-<<<<<<< HEAD
-                                          function_stream, codestream)
+                                          function_stream, callsite_stream)
         elif isinstance(nodedesc, dace.data.View):
             return
-=======
-                                          function_stream, callsite_stream)
->>>>>>> 71d52702
 
         if nodedesc.storage == dtypes.StorageType.GPU_Global:
             callsite_stream.write('%sFree(%s);\n' % (self.backend, dataname),
