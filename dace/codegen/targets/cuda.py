--- conflicted
+++ resolved
@@ -7,11 +7,7 @@
 
 import dace
 from dace.frontend import operations
-<<<<<<< HEAD
-from dace import subsets, symbolic, dtypes
-=======
-from dace import subsets, symbolic, types, data as dt
->>>>>>> 49061939
+from dace import subsets, symbolic, dtypes, data as dt
 from dace.config import Config
 from dace.graph import nodes
 from dace.sdfg import ScopeSubgraphView, SDFG, SDFGState, scope_contains_scope, is_devicelevel, is_array_stream_view
@@ -603,25 +599,15 @@
 
         if (isinstance(src_node, nodes.AccessNode)
                 and isinstance(dst_node, nodes.AccessNode)
-<<<<<<< HEAD
                 and not self._in_device_code and
             (src_storage in [
                 dtypes.StorageType.GPU_Global, dtypes.StorageType.CPU_Pinned
             ] or dst_storage in [
                 dtypes.StorageType.GPU_Global, dtypes.StorageType.CPU_Pinned
-            ])):
+            ]) and not (src_storage in cpu_storage_types
+                        and dst_storage in cpu_storage_types)):
             src_location = 'Device' if src_storage == dtypes.StorageType.GPU_Global else 'Host'
             dst_location = 'Device' if dst_storage == dtypes.StorageType.GPU_Global else 'Host'
-=======
-                and not self._in_device_code and (src_storage in [
-                    types.StorageType.GPU_Global, types.StorageType.CPU_Pinned
-                ] or dst_storage in [
-                    types.StorageType.GPU_Global, types.StorageType.CPU_Pinned
-                ]) and not (src_storage in cpu_storage_types
-                            and dst_storage in cpu_storage_types)):
-            src_location = 'Device' if src_storage == types.StorageType.GPU_Global else 'Host'
-            dst_location = 'Device' if dst_storage == types.StorageType.GPU_Global else 'Host'
->>>>>>> 49061939
 
             # Corner case: A stream is writing to an array
             if (isinstance(sdfg.arrays[src_node.data], dt.Stream)
@@ -1627,13 +1613,8 @@
                              'defined')
 
         # Create a functor or use an existing one for reduction
-<<<<<<< HEAD
         if redtype == dtypes.ReductionType.Custom:
-            body, arg1, arg2 = unparse_cr_split(node.wcr)
-=======
-        if redtype == types.ReductionType.Custom:
             body, [arg1, arg2] = unparse_cr_split(sdfg, node.wcr)
->>>>>>> 49061939
             self._globalcode.write(
                 """
         struct __reduce_{id} {{
