--- conflicted
+++ resolved
@@ -1488,11 +1488,7 @@
         for dname, accesses in filtered_intermediate_data.items():
 
             # Checking if data are contained in the subgraph
-<<<<<<< HEAD
-            if not subgraph_contains_data[node.data] and False:
-=======
             if not subgraph_contains_data[dname]:
->>>>>>> 22718af7
                 # Find existing outer access nodes
                 inode, onode = None, None
                 for e in graph.in_edges(global_map_entry):
