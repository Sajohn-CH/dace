import astunparse
import collections
import copy
import errno
import itertools
from inspect import getframeinfo, stack
import os
import pickle, json
from pydoc import locate
import random
import shutil
import sys
from typing import Any, Dict, Set, Tuple, List, Union
import warnings
import numpy as np
import sympy as sp

import dace
import dace.serialize
from dace import data as dt, memlet as mm, subsets as sbs, dtypes, properties, symbolic
from dace.config import Config
from dace.frontend.python import wrappers
from dace.frontend.python.astutils import ASTFindReplace
from dace.graph import edges as ed, nodes as nd, labeling
from dace.graph.labeling import propagate_memlet, propagate_labels_sdfg
from dace.data import validate_name
from dace.graph import dot, nxutil
from dace.graph.graph import (OrderedDiGraph, OrderedMultiDiConnectorGraph,
                              SubgraphView, Edge, MultiConnectorEdge)
from dace.properties import make_properties, Property, CodeProperty, OrderedDictProperty


def getcaller() -> Tuple[str, int]:
    """ Returns the file and line of the function that called the current
        function (the one that calls getcaller()).
        @return: 2-tuple of file and line.
    """
    caller = getframeinfo(stack()[2][0])
    return (caller.filename, caller.lineno)


def getdebuginfo(old_dinfo=None) -> dtypes.DebugInfo:
    """ Returns a DebugInfo object for the position that called this function.
        @param old_dinfo: Another DebugInfo object that will override the
                          return value of this function
        @return: DebugInfo containing line number and calling file.
    """
    if old_dinfo is not None:
        return old_dinfo

    caller = getframeinfo(stack()[2][0])
    return dtypes.DebugInfo(caller.lineno, 0, caller.lineno, 0,
                            caller.filename)


class Scope(object):
    """ A class defining a scope, its parent and children scopes, variables, and
        scope entry/exit nodes. """

    def __init__(self, entrynode, exitnode):
        self.parent = None
        self.children = []
        self.defined_vars = []
        self.entry = entrynode
        self.exit = exitnode


class InvalidSDFGError(Exception):
    """ A class of exceptions thrown when SDFG validation fails. """

    def __init__(self, message: str, sdfg, state_id):
        self.message = message
        self.sdfg = sdfg
        self.state_id = state_id

    def __str__(self):
        if self.state_id is not None:
            state = self.sdfg.nodes()[self.state_id]
            return "%s (at state %s)" % (self.message, str(state.label))
        else:
            return "%s" % self.message


class InvalidSDFGInterstateEdgeError(InvalidSDFGError):
    """ Exceptions of invalid inter-state edges in an SDFG. """

    def __init__(self, message: str, sdfg, edge_id):
        self.message = message
        self.sdfg = sdfg
        self.edge_id = edge_id

    def __str__(self):
        if self.edge_id is not None:
            e = self.sdfg.edges()[self.edge_id]
            edgestr = ' (at edge "%s" (%s -> %s)' % (
                e.data.label,
                str(e.src),
                str(e.dst),
            )
        else:
            edgestr = ""

        return "%s%s" % (self.message, edgestr)


class InvalidSDFGNodeError(InvalidSDFGError):
    """ Exceptions of invalid nodes in an SDFG state. """

    def __init__(self, message: str, sdfg, state_id, node_id):
        self.message = message
        self.sdfg = sdfg
        self.state_id = state_id
        self.node_id = node_id

    def __str__(self):
        state = self.sdfg.nodes()[self.state_id]

        if self.node_id is not None:
            node = state.nodes()[self.node_id]
            nodestr = ", node %s" % str(node)
        else:
            nodestr = ""

        return "%s (at state %s%s)" % (self.message, str(state.label), nodestr)


class InvalidSDFGEdgeError(InvalidSDFGError):
    """ Exceptions of invalid edges in an SDFG state. """

    def __init__(self, message: str, sdfg, state_id, edge_id):
        self.message = message
        self.sdfg = sdfg
        self.state_id = state_id
        self.edge_id = edge_id

    def __str__(self):
        state = self.sdfg.nodes()[self.state_id]

        if self.edge_id is not None:
            e = state.edges()[self.edge_id]
            edgestr = ", edge %s (%s:%s -> %s:%s)" % (
                str(e.data),
                str(e.src),
                e.src_conn,
                str(e.dst),
                e.dst_conn,
            )
        else:
            edgestr = ""

        return "%s (at state %s%s)" % (self.message, str(state.label), edgestr)


def _arrays_to_json(arrays):
    if arrays is None:
        return None
    return {
        k: dace.serialize.to_json(v)
        for k, v in arrays.items() if k is not None
    }


def _arrays_from_json(obj, context=None):
    if obj is None:
        return {}
    return {k: dace.serialize.from_json(v, context) for k, v in obj.items()}


@make_properties
class SDFG(OrderedDiGraph):
    """ The main intermediate representation of code in DaCe.

        A Stateful DataFlow multiGraph (SDFG) is a directed graph of directed
        acyclic multigraphs (i.e., where two nodes can be connected by more
        than one edge). The top-level directed graph represents a state
        machine, where edges can contain state transition conditions and
        assignments (see the `InterstateEdge` class documentation). The nested
        acyclic multigraphs represent dataflow, where nodes may represent data
        regions in memory, tasklets, or parametric graph scopes (see
        `dace.graph.nodes` for a full list of available node types); edges i
        the multigraph represent data movement using memlets, as described in
        the `Memlet` class documentation.
    """

    #arg_types = Property(dtype=dict, default={}, desc="Formal parameter list")
    arg_types = OrderedDictProperty(default={}, desc="Formal parameter list")
    constants_prop = Property(
        dtype=dict, default={}, desc="Compile-time constants")
    _arrays = Property(
        dtype=dict,
        desc="Data descriptors for this SDFG",
        to_json=_arrays_to_json,
        from_json=_arrays_from_json)

    global_code = CodeProperty(
        desc=
        "Code generated in a global scope on the frame-code generated file.",
        default="")
    init_code = CodeProperty(
        desc="Code generated in the `__dapp_init` function.", default="")
    exit_code = CodeProperty(
        desc="Code generated in the `__dapp_exit` function.", default="")

    def __init__(self,
                 name: str,
                 arg_types: Dict[str, dt.Data] = None,
                 constants: Dict[str, Any] = None,
                 propagate: bool = True,
                 parent=None):
        """ Constructs a new SDFG.
            @param name: Name for the SDFG (also used as the filename for
                         the compiled shared library).
            @param symbols: Additional dictionary of symbol names -> types that the SDFG
                            defines, apart from symbolic data sizes.
            @param propagate: If False, disables automatic propagation of
                              memlet subsets from scopes outwards. Saves
                              processing time but disallows certain
                              transformations.
            @param parent: The parent SDFG or SDFG state (for nested SDFGs).
        """
        super(SDFG, self).__init__()
        self._name = name
        if name is not None and not validate_name(name):
            raise InvalidSDFGError('Invalid SDFG name "%s"' % name, self, None)

        #if not isinstance(arg_types, collections.OrderedDict):
        #    raise TypeError

        #self._arg_types = arg_types  # OrderedDict(str, typeclass)
        #self._constants = constants  # type: Dict[str, Any]
        self.arg_types = arg_types or collections.OrderedDict()
        self.constants_prop = constants or {}

        self._propagate = propagate
        self._parent = parent
        self._symbols = {}  # type: Dict[str, dtypes.typeclass]
        self._parent_sdfg = None
        self._sdfg_list = [self]
        self._instrumented_parent = (
            False
        )  # Same as above. This flag is needed to know if the parent is instrumented (it's possible for a parent to be serial and instrumented.)
        self._start_state = None
        self._arrays = {None: None}  # type: Dict[str, dt.Array]
        self.global_code = ''
        self.init_code = ''
        self.exit_code = ''

        # Counter to make it easy to create temp transients
        self._temp_transients = 0

        # Counter to resolve name conflicts
        self._orig_name = name
        self._num = 0

    def to_json(self):
        """ Serializes this object to JSON format.
            :return: A string representing the JSON-serialized SDFG.
        """
        tmp = super().to_json()

        # Inject the undefined symbols
        tmp['undefined_symbols'] = [
<<<<<<< HEAD
            (k, v.to_json()) for k, v in self.undefined_symbols(True).items()
=======
            (k, v.to_json())
            for k, v in sorted(self.undefined_symbols(True).items())
>>>>>>> b45b83ad
        ]
        tmp['scalar_parameters'] = [(k, v.to_json()) for k, v in sorted(
            self.scalar_parameters(True), key=lambda x: x[0])]

        tmp['attributes']['name'] = self.name

        return tmp

    @classmethod
    def from_json(cls, json_obj, context_info={'sdfg': None}):

        _type = json_obj['type']
        if _type != cls.__name__:
            raise TypeError("Class type mismatch")

        attrs = json_obj['attributes']
        nodes = json_obj['nodes']
        edges = json_obj['edges']

        ret = SDFG(
            name=attrs['name'],
            arg_types=dace.serialize.loads(
                dace.serialize.dumps(attrs['arg_types'])),
            constants=dace.serialize.loads(
                dace.serialize.dumps(attrs['constants_prop'])),
            parent=context_info['sdfg'])

        dace.serialize.set_properties_from_json(ret, json_obj)

        for n in nodes:
            nci = copy.deepcopy(context_info)
            nci['sdfg'] = ret

            state = SDFGState.from_json(n, context=nci)
            ret.add_node(state)

        for e in edges:
            e = dace.serialize.loads(dace.serialize.dumps(e))
            ret.add_edge(ret.node(int(e.src)), ret.node(int(e.dst)), e.data)

        # Redefine symbols
        for k, v in json_obj['undefined_symbols']:
            v = dace.serialize.from_json(v)
            symbolic.symbol(k, v.dtype)

        for k, v in json_obj['scalar_parameters']:
            v = dace.serialize.from_json(v)
            ret.add_symbol(k, v.dtype)

        ret.validate()

        return ret

        # Counter to make it easy to create temp transients
        self._temp_transients = 0

    @property
    def arrays(self):
        """ Returns a dictionary of data descriptors (`Data` objects) used
            in this SDFG, with an extra `None` entry for empty memlets.
        """
        return self._arrays

    @property
    def symbols(self):
        """ Returns a dictionary of symbols (constant variables) used in this
            SDFG. """
        return self._symbols

    def data(self, dataname: str):
        """ Looks up a data descriptor from its name, which can be an array, stream, or scalar symbol. """
        if dataname in self._arrays:
            return self._arrays[dataname]
        if dataname in self._symbols:
            return self._symbols[dataname]
        raise KeyError(
            'Data descriptor with name "%s" not found in SDFG' % dataname)

    def replace(self, name: str, new_name: str):
        """ Finds and replaces all occurrences of a symbol or array name in SDFG.
            @param name: Name to find.
            @param new_name: Name to replace.
            @raise FileExistsError: If name and new_name already exist as data descriptors or symbols.
        """

        def replace_dict(d, old, new):
            if old in d:
                if new in d:
                    raise FileExistsError('"%s" already exists in SDFG' % new)
                d[new] = d[old]
                del d[old]

        if name == new_name:
            return

        # Replace in arrays and symbols
        replace_dict(self._arrays, name, new_name)
        replace_dict(self._symbols, name, new_name)

        # Replace in inter-state edges
        for edge in self.edges():
            replace_dict(edge.data.assignments, name, new_name)
            for k, v in edge.data.assignments.items():
                edge.data.assignments[k] = v.replace(name, new_name)
            condition = CodeProperty.to_string(edge.data.condition)
            edge.data.condition = condition.replace(name, new_name)
            # for k, v in edge.data.condition.items():
            #     edge.data.condition[k] = v.replace(name, new_name)

        # Replace in states
        for state in self.nodes():
            state.replace(name, new_name)

    def add_symbol(self, name, stype, override_dtype=False):
        """ Adds a symbol to the SDFG.
            @param name: Symbol name.
            @param stype: Symbol type.
            @param override_dtype: If True, overrides existing symbol type in
                                   symbol registry.
        """
        if name in self._symbols:
            raise FileExistsError('Symbol "%s" already exists in SDFG' % name)
        if not isinstance(stype, dtypes.typeclass):
            stype = dtypes.DTYPE_TO_TYPECLASS[stype]

        symbolic.symbol(name, stype, override_dtype=override_dtype)
        self._symbols[name] = stype

    @property
    def start_state(self):
        """ Returns the starting state of this SDFG. """
        source_nodes = self.source_nodes()
        if len(source_nodes) == 1:
            return source_nodes[0]
        if self._start_state is None:
            raise ValueError('Ambiguous or undefined starting state for SDFG')

        return self.node(self._start_state)

    def set_start_state(self, state_id):
        """ Manually sets the starting state of this SDFG.
            @param state_id: The node ID (use `node_id(state)`) of the
                             state to set.
        """
        if state_id < 0 or state_id >= len(self.nodes()):
            raise ValueError("Invalid state ID")
        self._start_state = state_id

    #@property
    #def global_code(self):
    #    """ Returns C++ code, generated in a global scope on the frame-code generated file. """
    #    return self._global_code

    def set_global_code(self, cpp_code: str):
        """ Sets C++ code that will be generated in a global scope on the frame-code generated file. """
        self.global_code = {
            'code_or_block': cpp_code,
            'language': dace.dtypes.Language.CPP
        }

    #@property
    #def init_code(self):
    #    """ Returns C++ code, generated in the `__dapp_init` function. """
    #    return self._init_code

    def set_init_code(self, cpp_code: str):
        """ Sets C++ code, generated in the `__dapp_init` function. """
        self.init_code = {
            'code_or_block': cpp_code,
            'language': dace.dtypes.Language.CPP
        }

    #@property
    #def exit_code(self):
    #    """ Returns C++ code, generated in the `__dapp_exit` function. """
    #    return self._exit_code

    def set_exit_code(self, cpp_code: str):
        """ Sets C++ code, generated in the `__dapp_exit` function. """
        self.exit_code = {
            'code_or_block': cpp_code,
            'language': dace.dtypes.Language.CPP
        }

    def has_instrumented_parent(self):
        return self._instrumented_parent

    def set_instrumented_parent(self):
        self._instrumented_parent = (
            True
        )  # When this is set: Under no circumstances try instrumenting this (or any transitive children)

    def remove_data(self, name, validate=True):
        """ Removes a data descriptor from the SDFG.
            @param name: The name of the data descriptor to remove.
            @param validate: If True, verifies that there are no access
                             nodes that are using this data descriptor
                             prior to removing it.
        """
        # Verify first that there are no access nodes that use this data
        if validate:
            for state in self.nodes():
                for node in state.nodes():
                    if isinstance(node, nd.AccessNode) and nd.data == name:
                        raise ValueError(
                            "Data descriptor %s is already used"
                            "in node %s, state %s" % (name, node, state))

        del self._arrays[name]

    def update_sdfg_list(self, sdfg_list):
        # TODO: Refactor
        sub_sdfg_list = self._sdfg_list
        for sdfg in sdfg_list:
            if sdfg not in sub_sdfg_list:
                sub_sdfg_list.append(sdfg)
        if self._parent_sdfg is not None:
            self._parent_sdfg.update_sdfg_list(sub_sdfg_list)
            self._sdfg_list = self._parent_sdfg.sdfg_list
            for sdfg in sub_sdfg_list:
                sdfg._sdfg_list = self._sdfg_list
        else:
            self._sdfg_list = sub_sdfg_list

    @property
    def sdfg_list(self):
        return self._sdfg_list

    def set_sourcecode(self, code, lang=None):
        """ Set the source code of this SDFG (for IDE purposes).
            @param code: A string of source code.
            @param lang: A string representing the language of the source code,
                         for syntax highlighting and completion.
        """
        self.sourcecode = {'code_or_block': code, 'language': lang}

    @property
    def name(self):
        """ The name of this SDFG. """
        if self._name != self._orig_name:
            return self._name
        newname = self._orig_name
        numbers = []
        for sdfg in self._sdfg_list:
            if sdfg is not self and sdfg._orig_name == self._orig_name:
                numbers.append(sdfg._num)
        while self._num in numbers:
            self._num += 1
        if self._num > 0:
            newname = '{}_{}'.format(self._orig_name, self._num)
            self._name = newname
        return newname

    @property
    def label(self):
        """ The name of this SDFG. """
        #return self._name
        return self.name

    #@property
    #def arg_types(self):
    #    return self._arg_types

    @property
    def constants(self):
        """ A dictionary of compile-time constants defined in this SDFG. """
        result = {}
        # Merge with parent's constants
        if self._parent_sdfg is not None:
            result.update(self._parent_sdfg.constants)

        #result.update(self._constants)
        result.update(self.constants_prop)
        return result

    def add_constants(self, new_constants: Dict[str, Any]):
        """ Adds new compile-time constants to this SDFG.
            @param new_constants: Dictionary of new constants to add.
        """
        #self._constants.update(new_constants)
        self.constants_prop.update(new_constants)

    def reset_constants(self, constants: Dict[str, Any]):
        """ Resets compile-time constants of this SDFG to a given dictionary.
            @param constants: Dictionary of new constants to set.
        """
        #self._constants = constants
        self.constants_prop = constants

    @property
    def propagate(self):
        return self._propagate

    @propagate.setter
    def propagate(self, propagate: bool):
        self._propagate = propagate

    @property
    def parent(self):
        """ Returns the parent SDFG state of this SDFG, if exists. """
        return self._parent

    @property
    def parent_sdfg(self):
        """ Returns the parent SDFG of this SDFG, if exists. """
        return self._parent_sdfg

    @parent.setter
    def parent(self, value):
        self._parent = value

    @parent_sdfg.setter
    def parent_sdfg(self, value):
        self._parent_sdfg = value

    def add_node(self, node, is_start_state=False):
        """ Adds a new node to the SDFG. Must be an SDFGState or a subclass
            thereof.
            @param node: The node to add.
            @param is_start_state: If True, sets this node as the starting
                                   state.
        """
        if not isinstance(node, SDFGState):
            raise TypeError("Expected SDFGState, got " + str(type(node)))

        # If no start state has been defined, define to be the first state
        if is_start_state == True:
            self._start_state = len(self.nodes())

        return super(SDFG, self).add_node(node)

    def add_edge(self, u, v, edge):
        """ Adds a new edge to the SDFG. Must be an InterstateEdge or a
            subclass thereof.
            @param u: Source node.
            @param v: Destination node.
            @param edge: The edge to add.
        """
        if not isinstance(u, SDFGState):
            raise TypeError("Expected SDFGState, got: {}".format(
                type(u).__name__))
        if not isinstance(v, SDFGState):
            raise TypeError("Expected SDFGState, got: {}".format(
                type(v).__name__))
        if not isinstance(edge, ed.InterstateEdge):
            raise TypeError("Expected InterstateEdge, got: {}".format(
                type(edge).__name__))
        return super(SDFG, self).add_edge(u, v, edge)

    def states(self):
        """ Alias that returns the nodes (states) in this SDFG. """
        return self.nodes()

    def all_nodes_recursive(self):
        """ Iterate over all nodes in this SDFG, including states, nodes in
            states, and recursive states and nodes within nested SDFGs,
            returning tuples on the form (node, parent), where the parent is
            either the SDFG (for states) or a DFG (nodes). """
        all_nodes = []
        for node in self.nodes():
            all_nodes.append((node, self))
            all_nodes += node.all_nodes_recursive()
        return all_nodes

    def arrays_recursive(self):
        """ Iterate over all arrays in this SDFG, including arrays within
            nested SDFGs. Yields 3-tuples of (sdfg, array name, array)."""
        for aname, arr in self.arrays.items():
            yield self, aname, arr
        for state in self.nodes():
            for node in state.nodes():
                if isinstance(node, nd.NestedSDFG):
                    yield from node.sdfg.arrays_recursive()

    def interstate_symbols(self):
        """ Returns variables are assigned/used in the top-level and can be
            shared between states.
        """

        assigned = collections.OrderedDict()
        used = collections.OrderedDict()

        # Find symbols in inter-state edges
        for _, _, edge_data in self.edges():
            for var, expr in edge_data.assignments.items():
                assigned[var] = dt.Scalar(symbolic.symtype(expr))
                if isinstance(expr, str):
                    expr = symbolic.pystr_to_symbolic(expr, simplify=False)
                if isinstance(expr, sp.Expr):
                    for s in dace.symbolic.symbols_in_sympy_expr(expr):
                        used[s] = dt.Scalar(symbolic.symbol(s).dtype)
                elif expr is None or isinstance(expr, int):
                    pass  # Nothing to extract, or a constant
                else:
                    raise TypeError("Unexpected type: {}".format(type(expr)))
            for s in edge_data.condition_symbols():
                used[s] = dt.Scalar(symbolic.symbol(s).dtype)
        for state in self.nodes():
            a, u = state.interstate_symbols()
            assigned.update(a)
            used.update(u)

        assigned = collections.OrderedDict([(k, v)
                                            for k, v in assigned.items()
                                            if not k.startswith('__dace')])
        used = collections.OrderedDict(
            [(k, v) for k, v in used.items() if not k.startswith('__dace')])

        return assigned, used

    def scalar_parameters(self, include_constants):
        """ Returns all scalar data arguments to the SDFG (this excludes
            symbols used to define array sizes)."""
        return [
            (name, dt.Scalar(stype)) for name, stype in self._symbols.items()
            # Exclude constant variables if requested
            if (include_constants or (name not in self.constants))
        ]

    def symbols_defined_at(self, node, state=None):
        """ Returns all symbols available to a given node, including only
            scope-defined variables that encompass the node, assuming that all
            required inputs to the SDFG have been resolved. """
        if node is None:
            return collections.OrderedDict()

        # From e.g., Data or SDFG to the corresponding node
        resolved = self.resolve_node(node)
        if len(resolved) > 1:
            raise ValueError("Node {} is present multiple times in SDFG: "
                             "result is ambiguous".format(node))
        node = resolved[0]

        if state is None:
            state = self.states_for_node(node)
            if len(state) > 1:
                raise ValueError('Node "{}" is present in multiple states, '
                                 "result is ambiguous: {}".format(
                                     node, ", ".join(state)))
            state = state[0]
        else:
            if node not in state.nodes():
                raise ValueError(
                    'Node "{}" does not exist in state "{}"'.format(
                        node, state))

        # All scalar inputs, data symbols and interstate symbols are assumed to
        # have been resolved at this point
        symbols = collections.OrderedDict(
            (name, data) for name, data in self.scalar_parameters(True))
        symbols.update(self.data_symbols(True))
        assigned, used = self.interstate_symbols()
        symbols.update(assigned)
        #symbols.update(used)

        # Explore scope of node to find iteration variables
        scope_dict = state.scope_dict()
        if isinstance(node, dace.graph.nodes.EntryNode):
            scope = node
        else:
            scope = scope_dict[node]
        while scope is not None:
            if isinstance(scope, dace.graph.nodes.MapEntry):
                for param in scope.params:
                    symbols[param] = dt.Scalar(symbolic.symbol(param).dtype)
                for sym in scope.range.free_symbols:
                    symbols[sym] = dt.Scalar(symbolic.symbol(sym).dtype)
            elif isinstance(scope, dace.graph.nodes.ConsumeEntry):
                symbols[scope.consume.pe_index] = dt.Scalar(
                    symbolic.symbol(scope.consume.pe_index).dtype)
                for sym in scope.consume.num_pes.free_symbols:
                    symbols[sym] = dt.Scalar(symbolic.symbol(sym).dtype)
            else:
                raise TypeError("Unsupported entry node type: {}".format(
                    type(scope).__name__))
            scope = scope_dict[scope]

        # Call recursively on parents
        if self.parent is not None:
            # Find parent Nested SDFG node
            parent_node = next(
                n for n in self.parent.nodes()
                if isinstance(n, nd.NestedSDFG) and n.sdfg.name == self.name)
            symbols.update(
                self._parent_sdfg.symbols_defined_at(parent_node, self.parent))

        symbols.update(self.constants)

        return symbols

    def data_symbols(self, include_constants):
        """ Returns all symbols used in data nodes within the SDFG. """
        symbols = collections.OrderedDict()
        for state in self.nodes():
            symbols.update(state.data_symbols())
        if include_constants:
            return symbols
        else:
            return collections.OrderedDict((key, val)
                                           for key, val in symbols.items()
                                           if key not in self.constants)

    def scope_symbols(self):
        """ Returns all symbols used in scopes (maps) within the SDFG. """
        iteration_variables = collections.OrderedDict()
        subset_symbols = collections.OrderedDict()
        for state in self.nodes():
            iv, ss = state.scope_symbols()
            iteration_variables.update(iv)
            subset_symbols.update(ss)
        return iteration_variables, subset_symbols

    def all_symbols(self, include_constants):
        """ Returns all symbols used in this SDFG, including scalar parameters
            to the SDFG, loop iteration variables, array sizes and variables
            used in interstate edges. """
        symbols = collections.OrderedDict(
            (name, data)
            for name, data in self.scalar_parameters(include_constants))
        symbols.update(self.data_symbols(True))
        assigned, used = self.interstate_symbols()
        symbols.update(used)
        iteration_variables, subset_symbols = self.scope_symbols()
        symbols.update(subset_symbols)
        symbols.update(iteration_variables)
        if include_constants:
            return symbols
        else:
            return collections.OrderedDict((key, val)
                                           for key, val in symbols.items()
                                           if key not in self.constants)

    def undefined_symbols(self, include_scalar_data):
        """ Returns all symbols used in this SDFG that are undefined, and thus
            must be given as input parameters. """
        return undefined_symbols(self, self, include_scalar_data)

    def resolve_node(self, node):
        """ Resolves data objects and SDFG objects into their corresponding
            nodes in the SDFG. """
        if isinstance(node, dace.graph.nodes.Node):
            return [node]
        all_nodes = [(self, None)] + self.all_nodes_recursive()
        if isinstance(node, dace.data.Data):
            resolved = [
                n for n, _ in all_nodes
                if isinstance(n, dace.graph.nodes.AccessNode)
                and n.desc(self) == node
            ]
        elif isinstance(node, SDFG):
            resolved = [
                n for n, _ in all_nodes if
                isinstance(n, dace.graph.nodes.NestedSDFG) and n.sdfg == node
            ]
        else:
            raise TypeError("Unrecognized type {} passed.".format(
                type(node).__name__))
        if len(resolved) == 0:
            raise RuntimeError("Node {} of type {} not found "
                               "in SDFG {}.".format(node.data,
                                                    type(node).__name__,
                                                    self.name))
        return resolved

    def states_for_node(self, node):
        """ Finds which states a node is located in. """
        if isinstance(node, dace.data.Data):
            states = [
                s for s in self.nodes()
                if node in [n.data for n in s.data_nodes()]
            ]
        elif isinstance(node, SDFG):
            states = [
                s for s in self.nodes() if node in [
                    n.sdfg for n in s.nodes()
                    if isinstance(n, dace.graph.nodes.NestedSDFG)
                ]
            ]
        else:
            states = [s for s in self.nodes() if node in s.nodes()]
        if len(states) == 0:
            raise ValueError('Node "{}" not found'.format(node))
        return states

    def arglist(self):
        """ Returns a list of argument names required to call this SDFG.
            The return type is a dictionary of names to dtypes. """
        data_args = []
        for state in self.nodes():
            data_args += [
                (n.data, n.desc(self)) for n in state.nodes()
                if isinstance(n, nd.AccessNode) and not n.desc(self).transient
            ]
        data_args = sorted(dtypes.deduplicate(data_args))

        sym_args = sorted(self.undefined_symbols(True).items())

        # Arguments are sorted as follows:
        # 1. Program arguments, as given in the dace program definition
        # 2. Other free symbols, sorted by name
        # 3. Data arguments inferred from the SDFG, if not given in the program
        #    definition (or if not created from a dace.program)
        arg_list = collections.OrderedDict()
        for key, val in itertools.chain(data_args, sym_args):
            if key not in self.constants_prop and key not in arg_list:
                arg_list[key] = val

        return arg_list

    def signature_arglist(self, with_types=True, for_call=False):
        """ Returns a list of arguments necessary to call this SDFG,
            formatted as a list of C definitions.
            @param with_types: If True, includes argment types in the result.
            @param for_call: If True, returns arguments that can be used when
                             calling the SDFG. This means that immaterial data
                             will generate "nullptr" arguments instead of the
                             argument names.
            @return: A list of strings. For example: `['float *A', 'int b']`.
        """
        arg_list = self.arglist()

        signature_args = []
        for name, arg_type in arg_list.items():
            if isinstance(arg_type, dace.data.Data):
                signature_args.append(
                    arg_type.signature(
                        name=name, with_types=with_types, for_call=for_call))
            else:
                raise TypeError("Unsupported argument type")

        return signature_args

    def signature(self, with_types=True, for_call=False):
        """ Returns a C/C++ signature of this SDFG, used when generating code.
            @param with_types: If True, includes argument types (can be used
                               for a function prototype). If False, only
                               include argument names (can be used for function
                               calls).
            @param for_call: If True, returns arguments that can be used when
                             calling the SDFG. This means that immaterial data
                             will generate "nullptr" arguments instead of the
                             argument names.
        """
        return ", ".join(self.signature_arglist(with_types, for_call))

    def draw_to_file(self,
                     filename="sdfg.dot",
                     fill_connectors=True,
                     recursive=True):
        """ Draws the SDFG to a GraphViz (.dot) file.
            @param filename: The file to draw the SDFG to (will be written to
                             '_dotgraphs/<filename>').
            @param fill_connectors: Whether to fill missing scope (e.g., "IN_")
                                    connectors prior to drawing the graph.
            @param recursive: If True, also draws nested SDFGs.
        """
        if fill_connectors:
            self.fill_scope_connectors()

        try:
            os.makedirs("_dotgraphs")
        # Python 2.x does not have FileExistsError
        except OSError as e:
            if e.errno == errno.EEXIST:
                pass
            else:
                raise

        with open(os.path.join("_dotgraphs", filename), "w") as outFile:
            outFile.write(self.draw())

        if recursive:
            for state in self.nodes():
                for node in state.nodes():
                    if isinstance(node, dace.graph.nodes.NestedSDFG):
                        node.sdfg.draw_to_file(
                            filename=node.sdfg.name + "_" + filename,
                            recursive=True)

    def draw(self):
        """ Creates a GraphViz representation of the full SDFG, including all
            states and transitions.
            @return: A string representing the SDFG in .dot format.
        """

        nodes = []

        # Redirect all edges between states to point at the boundaries
        edges = []
        for ind, edge in enumerate(self.edges()):
            srcState, dstState, data = edge
            srcDotName = "state_" + str(self.node_id(srcState))
            dstDotName = "state_" + str(self.node_id(dstState))
            srcCluster = "cluster_" + srcDotName
            dstCluster = "cluster_" + dstDotName

            if len(srcState.nodes()) > 0:
                srcNode = srcState.sink_nodes()[0]
                srcName = "s%d_%d" % (self.node_id(srcState),
                                      srcState.node_id(srcNode))
            else:
                srcName = "dummy_" + str(self.node_id(srcState))
            if len(dstState.nodes()) > 0:
                dstNode = dstState.source_nodes()[0]
                dstName = "s%d_%d" % (self.node_id(dstState),
                                      dstState.node_id(dstNode))
            else:
                dstName = "dummy_" + str(self.node_id(dstState))

            if srcState != dstState:
                edges.append(
                    dot.draw_interstate_edge_by_name(
                        srcName,
                        dstName,
                        edge,
                        self,
                        srcState,
                        ltail=srcCluster,
                        lhead=dstCluster,
                    ))
            else:
                redName = srcDotName + "_to_" + dstDotName
                nodes.append(dot.draw_invisible_node(redName))

                edges.append(
                    dot.draw_edge_explicit(
                        srcName,
                        redName,
                        Edge(srcState, srcState, ed.RedirectEdge()),
                        self,
                        srcState,
                        ltail=srcCluster,
                    ))
                edges.append(
                    dot.draw_edge_explicit(
                        redName,
                        dstName,
                        edge,
                        self,
                        srcState,
                        lhead=dstCluster))

        # Mark first and last states
        first = self.start_state

        # A state is considered a last state if it has no outgoing edges that
        # lead to another state
        last = self.sink_nodes()

        clusters = []
        for state in self.nodes():
            if state == first and state not in last:
                clusterLabel = state.label + " (BEGIN)"
                clusterColor = "#f7dede"
            elif state in last and state != first:
                clusterLabel = state.label + " (END)"
                clusterColor = "#f7dede"
            else:
                clusterLabel = state.label
                clusterColor = "#deebf7"
            cluster = """
subgraph cluster_state_{state} {{
      label = "{label}";
      labeljust = r;
      bgcolor = "{color}"; color = "{color}";""".format(
                state=self.node_id(state),
                label=clusterLabel,
                color=clusterColor)
            subNodes, subEdges = dot.draw_graph(self, state, standalone=False)
            cluster += "\n        ".join(subNodes + subEdges)
            if len(subNodes) == 0:
                cluster += "\n"
                cluster += dot.draw_invisible_node("dummy_" +
                                                   str(self.node_id(state)))
            cluster += "\n}"
            clusters.append(cluster)

        return (
            "digraph SDFG {\n    outputorder=nodesfirst;\n" +
            "    compound=true;\n" + "    newrank=true;\n" +
            "\n    ".join(nodes + edges) + "\n" + "\n".join(clusters) + "\n}")

    # TODO(later): Also implement the "_repr_svg_" method for static output
    def _repr_html_(self):
        """ HTML representation of the SDFG, used mainly for Jupyter
            notebooks. """
        # Create renderer canvas and load SDFG
        result = """
<div id="contents_{uid}" style="position: relative; resize: vertical; overflow: auto"></div>
<script>
    var sdfg_{uid} = {sdfg};
    var renderer_{uid} = new SDFGRenderer(parse_sdfg(sdfg_{uid}),
        document.getElementById('contents_{uid}'));
</script>""".format(
            sdfg=dace.serialize.dumps(self.to_json()),
            uid=random.randint(0, sys.maxsize - 1))

        return result

    def transients(self):
        """ Returns a dictionary mapping transient data descriptors to their
            parent scope entry node, or None if top-level (i.e., exists in
            multiple scopes). """

        result = {}
        tstate = {}

        for (i, state) in enumerate(self.nodes()):
            scope_dict = state.scope_dict()
            for node in state.nodes():
                if isinstance(node,
                              nd.AccessNode) and node.desc(self).transient:
                    arrname = node.data
                    # If transient is accessed in more than one state, it is a
                    # top-level transient
                    if arrname in tstate and tstate[arrname] != i:
                        tstate[arrname] = None
                        result[arrname] = None
                    else:
                        tstate[arrname] = i
                        result[arrname] = scope_dict[node]

        return result

    def shared_transients(self):
        """ Returns a list of transient data that appears in more than one
            state. """
        seen = {}
        shared = []

        # If a transient is present in an inter-state edge, it is shared
        for interstate_edge in self.edges():
            for sym in interstate_edge.data.condition_symbols():
                if sym in self.arrays and self.arrays[sym].transient:
                    seen[sym] = interstate_edge
                    shared.append(sym)

        # If transient is accessed in more than one state, it is shared
        for state in self.nodes():
            for node in state.nodes():
                if isinstance(node,
                              nd.AccessNode) and node.desc(self).transient:
                    if node.desc(self).toplevel or (node.data in seen and
                                                    seen[node.data] != state):
                        shared.append(node.data)
                    seen[node.data] = state

        return dtypes.deduplicate(shared)

    def input_arrays(self):
        """ Returns a list of input arrays that need to be fed into the SDFG.
        """
        result = []
        for state in self.nodes():
            for node in state.source_nodes():
                if isinstance(node, nd.AccessNode):
                    if node not in result:
                        result.append(node)
        return result

    def output_arrays(self):
        """ Returns a list of output arrays that need to be returned from the
            SDFG. """
        result = []
        for state in self.nodes():
            for node in state.sink_nodes():
                if isinstance(node, nd.AccessNode):
                    if node not in result:
                        result.append(node)
        return result

    def save(self, filename: str, use_pickle=False, with_metadata=False):
        """ Save this SDFG to a file.
            @param filename: File name to save to.
            @param use_pickle: Use Python pickle as the SDFG format (default:
                               JSON).
            @param with_metadata: Save property metadata (e.g. name,
                                  description). False or True override current
                                  option, whereas None keeps default
        """
        if use_pickle:
            with open(filename, "wb") as fp:
                symbolic.SympyAwarePickler(fp).dump(self)
        else:
            if with_metadata is not None:
                old_meta = dace.serialize.JSON_STORE_METADATA
                dace.serialize.JSON_STORE_METADATA = with_metadata
            with open(filename, "w") as fp:
                fp.write(dace.serialize.dumps(self.to_json()))
            if with_metadata is not None:
                dace.serialize.JSON_STORE_METADATA = old_meta

    @staticmethod
    def from_file(filename: str):
        """ Constructs an SDFG from a file.
            @param filename: File name to load SDFG from.
            @return: An SDFG.
        """
        with open(filename, "rb") as fp:
            firstbyte = fp.read(1)
            fp.seek(0)
            if firstbyte == b'{':  # JSON file
                sdfg_json = json.load(fp)
                sdfg = SDFG.from_json(sdfg_json)
            else:  # Pickle
                sdfg = symbolic.SympyAwareUnpickler(fp).load()

            if not isinstance(sdfg, SDFG):
                raise TypeError("Loaded file is not an SDFG (loaded "
                                "type: %s)" % type(sdfg).__name__)
            return sdfg

    # Dynamic SDFG creation API
    ##############################
    def add_state(self, label=None, is_start_state=False):
        """ Adds a new SDFG state to this graph and returns it.
            @param label: State label.
            @param is_start_state: If True, resets SDFG starting state to this
                                   state.
            @return: A new SDFGState object.
        """
        if label is None or any([s.label == label for s in self.nodes()]):
            i = len(self)
            base = "state" if label is None else label
            while True:
                # Append a number. If the state already exists, increment the
                # number until it doesn't
                label = "{}_{}".format(base, i)
                if any([s.label == label for s in self.nodes()]):
                    i += 1
                else:
                    break
        state = SDFGState(label, self)

        self.add_node(state, is_start_state=is_start_state)
        return state

    def add_array(
            self,
            name: str,
            shape,
            dtype,
            storage=dtypes.StorageType.Default,
            materialize_func=None,
            transient=False,
            strides=None,
            offset=None,
            toplevel=False,
            debuginfo=None,
            allow_conflicts=False,
            access_order=None,
    ):
        """ Adds an array to the SDFG data descriptor store. """

        if not isinstance(name, str):
            raise TypeError(
                "Array name must be a string. Got %s" % type(name).__name__)

        # If exists, fail
        if name in self._arrays:
            raise NameError('Array or Stream with name "%s" already exists '
                            "in SDFG" % name)

        # convert strings to int if possible
        newshape = []
        for s in shape:
            try:
                newshape.append(int(s))
            except:
                newshape.append(dace.symbolic.pystr_to_symbolic(s))
        shape = newshape

        if isinstance(dtype, type) and dtype in dtypes._CONSTANT_TYPES[:-1]:
            dtype = dtypes.typeclass(dtype)

        desc = dt.Array(
            dtype,
            shape,
            storage=storage,
            materialize_func=materialize_func,
            allow_conflicts=allow_conflicts,
            access_order=access_order,
            transient=transient,
            strides=strides,
            offset=offset,
            toplevel=toplevel,
            debuginfo=debuginfo,
        )

        self._arrays[name] = desc
        return desc

    def add_stream(
            self,
            name: str,
            dtype,
            veclen=1,
            buffer_size=1,
            shape=(1, ),
            storage=dtypes.StorageType.Default,
            transient=False,
            strides=None,
            offset=None,
            toplevel=False,
            debuginfo=None,
    ):
        """ Adds a stream to the SDFG data descriptor store. """
        if not isinstance(name, str):
            raise TypeError(
                "Stream name must be a string. Got %s" % type(name).__name__)

        # If exists, fail
        if name in self._arrays:
            raise NameError('Array or Stream with name "%s" already exists '
                            "in SDFG" % name)

        if isinstance(dtype, type) and dtype in dtypes._CONSTANT_TYPES[:-1]:
            dtype = dtypes.typeclass(dtype)

        desc = dt.Stream(
            dtype,
            veclen,
            buffer_size,
            shape=shape,
            storage=storage,
            transient=transient,
            strides=strides,
            offset=offset,
            toplevel=toplevel,
            debuginfo=debuginfo,
        )

        self._arrays[name] = desc
        return desc

    def add_scalar(
            self,
            name: str,
            dtype,
            storage=dtypes.StorageType.Default,
            transient=False,
            toplevel=False,
            debuginfo=None,
    ):
        """ Adds a scalar to the SDFG data descriptor store. """
        if not isinstance(name, str):
            raise TypeError(
                "Scalar name must be a string. Got %s" % type(name).__name__)
        # If exists, fail
        if name in self._arrays:
            raise NameError('Array or Stream with name "%s" already exists '
                            "in SDFG" % name)

        if isinstance(dtype, type) and dtype in dtypes._CONSTANT_TYPES[:-1]:
            dtype = dtypes.typeclass(dtype)

        desc = dt.Scalar(
            dtype,
            storage=storage,
            transient=transient,
            toplevel=toplevel,
            debuginfo=debuginfo,
        )

        self._arrays[name] = desc
        return desc

    def add_transient(
            self,
            name,
            shape,
            dtype,
            storage=dtypes.StorageType.Default,
            materialize_func=None,
            strides=None,
            offset=None,
            toplevel=False,
            debuginfo=None,
            allow_conflicts=False,
            access_order=None,
    ):
        """ Convenience function to add a transient array to the data
            descriptor store. """
        return self.add_array(
            name,
            shape,
            dtype,
            storage,
            materialize_func,
            True,
            strides,
            offset,
            toplevel=toplevel,
            debuginfo=None,
            allow_conflicts=allow_conflicts,
            access_order=access_order,
        )

    def temp_data_name(self):
        """ Returns a temporary data descriptor name that can be used in this SDFG. """

        name = '__tmp%d' % self._temp_transients
        while name in self._arrays:
            self._temp_transients += 1
            name = '__tmp%d' % self._temp_transients
        self._temp_transients += 1

        return name

    def add_temp_transient(self,
                           shape,
                           dtype,
                           storage=dtypes.StorageType.Default,
                           materialize_func=None,
                           strides=None,
                           offset=None,
                           toplevel=False,
                           debuginfo=None,
                           allow_conflicts=False,
                           access_order=None):
        """ Convenience function to add a transient array with a temporary name to the data
            descriptor store. """
        name = self.temp_data_name()

        return name, self.add_array(
            name,
            shape,
            dtype,
            storage,
            materialize_func,
            True,
            strides,
            offset,
            toplevel=toplevel,
            debuginfo=None,
            allow_conflicts=allow_conflicts,
            access_order=access_order)

    def add_datadesc(self, name: str, datadesc: dt.Data):
        """ Adds an existing data descriptor to the SDFG array store.
            @param name: Name to use.
            @param datadesc: Data descriptor to add.
        """
        if not isinstance(name, str):
            raise TypeError("Data descriptor name must be a string. Got %s" %
                            type(name).__name__)
        # If exists, fail
        if name in self._arrays:
            raise NameError('Array or Stream with name "%s" already exists '
                            "in SDFG" % name)
        self._arrays[name] = datadesc

    def add_loop(
            self,
            before_state,
            loop_state,
            after_state,
            loop_var: str,
            initialize_expr: str,
            condition_expr: str,
            increment_expr: str,
            loop_end_state=None,
    ):
        """ Helper function that adds a looping state machine around a
            given state (or sequence of states).
            @param before_state: The state after which the loop should
                                 begin, or None if the loop is the first
                                 state (creates an empty state).
            @param loop_state: The state that begins the loop. See also
                               `loop_end_state` if the loop is multi-state.
            @param after_state: The state that should be invoked after
                                the loop ends, or None if the program
                                should terminate (creates an empty state).
            @param loop_var: A name of an inter-state variable to use
                             for the loop. If None, `initialize_expr`
                             and `increment_expr` must be None.
            @param initialize_expr: A string expression that is assigned
                                    to `loop_var` before the loop begins.
                                    If None, does not define an expression.
            @param condition_expr: A string condition that occurs every
                                   loop iteration. If None, loops forever
                                   (undefined behavior).
            @param increment_expr: A string expression that is assigned to
                                   `loop_var` after every loop iteration.
                                    If None, does not define an expression.
            @param loop_end_state: If the loop wraps multiple states, the
                                   state where the loop iteration ends.
                                   If None, sets the end state to
                                   `loop_state` as well.
            @return: A 3-tuple of (`before_state`, generated loop guard state,
                                   `after_state`).
        """
        from dace.frontend.python.astutils import negate_expr  # Avoid import loops

        # Argument checks
        if loop_var is None and (initialize_expr or increment_expr):
            raise ValueError("Cannot initalize or increment an empty loop"
                             " variable")

        # Handling empty states
        if loop_end_state is None:
            loop_end_state = loop_state
        if before_state is None:
            before_state = self.add_state()
        if after_state is None:
            after_state = self.add_state()

        # Create guard state
        guard = self.add_state("guard")

        # Loop initialization
        init = None if initialize_expr is None else {loop_var: initialize_expr}
        self.add_edge(before_state, guard, ed.InterstateEdge(assignments=init))

        # Loop condition
        if condition_expr:
            cond_ast = CodeProperty.from_string(condition_expr,
                                                dtypes.Language.Python)
        else:
            cond_ast = CodeProperty.from_string('True', dtypes.Language.Python)
        self.add_edge(guard, loop_state, ed.InterstateEdge(cond_ast))
        self.add_edge(guard, after_state,
                      ed.InterstateEdge(negate_expr(cond_ast)))

        # Loop incrementation
        incr = None if increment_expr is None else {loop_var: increment_expr}
        self.add_edge(
            loop_end_state, guard, ed.InterstateEdge(assignments=incr))

        return before_state, guard, after_state

    # SDFG queries
    ##############################

    def find_state(self, state_id_or_label):
        """ Finds a state according to its ID (if integer is provided) or
            label (if string is provided).

            @param state_id_or_label: State ID (if int) or label (if str).
            @return: An SDFGState object.
        """

        if isinstance(state_id_or_label, str):
            for s in self.nodes():
                if s.label == state_id_or_label:
                    return s
            raise LookupError("State %s not found" % state_id_or_label)
        elif isinstance(state_id_or_label, int):
            return self.nodes()[state_id_or_label]
        else:
            raise TypeError(
                "state_id_or_label is not an int nor string: {}".format(
                    state_id_or_label))

    def find_node(self, state_id_or_label, node_id_or_label):
        """ Finds a node within a state according to its ID (if integer is
            provided) or label (if string is provided).

            @param state_id_or_label: State ID (if int) or label (if str).
            @param node_id_or_label:  Node ID (if int) or label (if str)
                                      within the given state.
            @return: A nodes.Node object.
        """
        state = self.find_state(state_id_or_label)
        return state.find_node(node_id_or_label)

    def specialize(self, additional_symbols=None, specialize_all_symbols=True):
        """ Sets symbolic values in this SDFG to constants.
            @param additional_symbols: Additional values to specialize.
            @param specialize_all_symbols: If True, raises an
                   UnboundLocalError if at least one of the symbols in the
                   SDFG is unset.
        """
        syms = {}
        additional_symbols = additional_symbols or {}
        undefined_symbols = self.undefined_symbols(False)
        # scalar_arguments = self.scalar_parameters(False)
        for (
                symname
        ) in undefined_symbols:  # itertools.chain(undefined_symbols, scalar_arguments):
            try:
                syms[symname] = symbolic.symbol(symname).get()
            except UnboundLocalError:
                # Allow scalar arguments to remain undefined, but fail on
                # symbols
                if specialize_all_symbols and symname not in additional_symbols:
                    pass

        # Augment symbol values from additional symbols
        syms.update({
            # If symbols are passed, extract the value. If constants are
            # passed, use them directly.
            name: val.get() if isinstance(val, dace.symbolic.symbol) else val
            for name, val in additional_symbols.items()
        })

        # Update constants
        self.constants_prop.update(syms)

    def compile(self, specialize=None, optimizer=None, output_file=None):
        """ Compiles a runnable binary from this SDFG.

            @param specialize: If True, specializes all symbols to their
                               defined values as constants. If None, uses
                               configuration setting.
            @param optimizer: If defines a valid class name, it will be called
                              during compilation to transform the SDFG as
                              necessary. If None, uses configuration setting.
            @param output_file: If not None, copies the output library file to
                                the specified path.
            @return: A callable CompiledSDFG object.
        """

        # Importing these outside creates an import loop
        from dace.codegen import codegen, compiler

        if Config.get_bool("compiler", "use_cache"):
            # Try to see if a cached version of the binary exists
            # print("looking for cached binary: " + compiler.get_binary_name(self.name))
            binary_filename = compiler.get_binary_name(self.name)
            if os.path.isfile(binary_filename):
                # print("A cached binary was found!")
                return compiler.load_from_file(self, binary_filename)

        ############################
        # DaCe Compilation Process #

        # Clone SDFG as the other modules may modify its contents
        sdfg = copy.deepcopy(self)

        # Fill in scope entry/exit connectors
        sdfg.fill_scope_connectors()

        # Propagate memlets in the graph
        if self._propagate:
            propagate_labels_sdfg(sdfg)

        # Specialize SDFG to its symbol values
        if (specialize is None and Config.get_bool(
                "optimizer", "autospecialize")) or specialize == True:
            sdfg.specialize()

        # Optimize SDFG using the CLI or external hooks
        optclass = _get_optimizer_class(optimizer)
        if optclass is not None:
            opt = optclass(sdfg)
            sdfg = opt.optimize(debugprint=Config.get_bool("debugprint"))

        # Recursively expand library nodes that haven't been expanded yet
        sdfg.expand_library_nodes()

        sdfg.save(os.path.join('_dotgraphs', 'program.sdfg'))

        # Generate code for the program by traversing the SDFG state by state
        program_objects = codegen.generate_code(sdfg)

        # Generate the program folder and write the source files
        program_folder = compiler.generate_program_folder(
            sdfg, program_objects, os.path.join(".dacecache", sdfg.name))

        # Compile the code and get the shared library path
        shared_library = compiler.configure_and_compile(program_folder)

        # If provided, save output to path or filename
        if output_file is not None:
            if os.path.isdir(output_file):
                output_file = os.path.join(output_file,
                                           os.path.basename(shared_library))
            shutil.copyfile(shared_library, output_file)

        # Get the function handle
        return compiler.get_program_handle(shared_library, sdfg)

    def argument_typecheck(self, args, kwargs, types_only=False):
        """ Checks if arguments and keyword arguments match the SDFG
            types. Raises RuntimeError otherwise.

            @raise RuntimeError: Argument count mismatch.
            @raise TypeError: Argument type mismatch.
            @raise NotImplementedError: Unsupported argument type.
        """
        expected_args = self.arglist()
        num_args_passed = len(args) + len(kwargs)
        num_args_expected = len(expected_args)
        if num_args_passed < num_args_expected:
            expected_kwargs = list(expected_args.keys())[len(args):]
            missing_args = [k for k in expected_kwargs if k not in kwargs]
            raise RuntimeError(
                "Missing arguments to SDFG: '%s'" % (', '.join(missing_args)))
        elif num_args_passed > num_args_expected:
            unnecessary_args = []
            extra_args = len(args) - len(expected_args)
            if extra_args > 0:
                unnecessary_args.extend(
                    'Argument #%d' % (i + len(expected_args) + 1)
                    for i in range(extra_args))
                unnecessary_args.extend(kwargs.keys())
            else:
                unnecessary_args = [
                    k for k in kwargs.keys() if k not in expected_args
                ]
            raise RuntimeError("Too many arguments to SDFG. Unnecessary "
                               "arguments: %s" % ', '.join(unnecessary_args))
        positional_args = list(args)
        for i, arg in enumerate(expected_args):
            expected = expected_args[arg]
            if i < len(positional_args):
                passed = positional_args[i]
            else:
                if arg not in kwargs:
                    raise RuntimeError(
                        "Missing argument to DaCe program: {}".format(arg))
                passed = kwargs[arg]
            if types_only:
                desc = dt.create_datadescriptor(passed)
                if not expected.is_equivalent(desc):
                    raise TypeError("Type mismatch for argument: "
                                    "expected %s, got %s" % (expected, desc))
                else:
                    continue
            if isinstance(expected, dace.data.Array):
                if not isinstance(passed, np.ndarray):
                    raise TypeError("Type mismatch for argument {}: "
                                    "expected array type, got {}".format(
                                        arg, type(passed)))
            elif (isinstance(expected, dace.data.Scalar)
                  or isinstance(expected, dace.dtypes.typeclass)):
                if (not dace.dtypes.isconstant(passed)
                        and not isinstance(passed, dace.symbolic.symbol)):
                    raise TypeError("Type mismatch for argument {}: "
                                    "expected scalar type, got {}".format(
                                        arg, type(passed)))
            elif isinstance(expected, dace.data.Stream):
                if not isinstance(passed, dace.dtypes.stream):
                    raise TypeError("Type mismatch for argument {}: "
                                    "expected stream type, got {}".format(
                                        arg, type(passed)))
            else:
                raise NotImplementedError(
                    "Type checking not implemented for type {} (argument "
                    "{})".format(type(expected).__name__, arg))

    def __call__(self, *args, **kwargs):
        """ Invokes an SDFG, generating and compiling code if necessary. """

        binaryobj = self.compile()

        # Verify passed arguments (unless disabled by the user)
        if dace.config.Config.get_bool("execution", "general", "check_args"):
            self.argument_typecheck(args, kwargs)
        return binaryobj(*args, **kwargs)

    def fill_scope_connectors(self):
        """ Fills missing scope connectors (i.e., "IN_#"/"OUT_#" on entry/exit
            nodes) according to data on the memlets. """
        for state in self.nodes():
            state.fill_scope_connectors()

    def predecessor_state_transitions(self, state):
        """ Yields paths (lists of edges) that the SDFG can pass through
            before computing the given state. """
        from networkx import all_simple_paths

        for path in all_simple_paths(self, self._start_state, state):
            yield [
                next(e for e in self.out_edges(s) if e.dst == d)
                for s, d in zip(path[:-1], path[1:])
            ]

    def predecessor_states(self, state):
        """ Returns a list of unique states that the SDFG can pass through
            before computing the given state. """
        from networkx import all_simple_paths

        start_state = self._start_state or self.source_nodes()[0]
        return set([
            n for path in all_simple_paths(self, start_state, state)
            for n in path
        ])

    def validate(self) -> None:
        """ Verifies the correctness of an SDFG by applying multiple tests.

            Raises an InvalidSDFGError with the erroneous node/edge
            on failure.
        """
        # SDFG-level checks
        if not validate_name(self.name):
            raise InvalidSDFGError("Invalid name", self, None)

        if len(self.source_nodes()) > 1 and self._start_state is None:
            raise InvalidSDFGError("Starting state undefined", self, None)

        if len(set([s.label for s in self.nodes()])) != len(self.nodes()):
            raise InvalidSDFGError("Found multiple states with the same name",
                                   self, None)

        # Validate array names
        for name in self._arrays.keys():
            if name is not None and not validate_name(name):
                raise InvalidSDFGError("Invalid array name %s" % name, self,
                                       None)

        # Check every state separately
        for sid, state in enumerate(self.nodes()):
            state.validate(self, sid)

        # Interstate edge checks
        for eid, edge in enumerate(self.edges()):

            # Name validation
            if len(edge.data.assignments) > 0:
                for assign in edge.data.assignments.keys():
                    if not validate_name(assign):
                        raise InvalidSDFGInterstateEdgeError(
                            "Invalid interstate symbol name %s" % assign, self,
                            eid)

        # TODO: Check interstate edges with undefined symbols

        pass

    def is_valid(self) -> bool:
        """ Returns True if the SDFG is verified correctly (using `validate`).
        """
        try:
            self.validate()
        except InvalidSDFGError:
            return False
        return True

    def apply_strict_transformations(self, validate=True):
        """ Applies safe transformations (that will surely increase the
            performance) on the SDFG. For example, this fuses redundant states
            (safely) and removes redundant arrays.

            B{Note:} This is an in-place operation on the SDFG.
        """
        from dace.transformation.dataflow import RedundantArray
        from dace.transformation.interstate import StateFusion
        from dace.transformation.interstate import InlineSDFG

        strict_transformations = (StateFusion, RedundantArray, InlineSDFG)

        self.apply_transformations(
            strict_transformations, validate=validate, strict=True)

    def apply_transformations(self,
                              patterns,
                              validate=True,
                              strict=False,
                              states=None):
        """ This function applies transformations as given in the argument
            patterns. """
        # Avoiding import loops
        from dace.transformation import optimizer

        # Apply strict state fusions greedily.
        opt = optimizer.SDFGOptimizer(self, inplace=True)
        applied = True
        applied_transformations = collections.defaultdict(int)
        while applied:
            applied = False
            # Find and apply immediately
            for match in opt.get_pattern_matches(
                    strict=strict, patterns=patterns, states=states):
                sdfg = self.sdfg_list[match.sdfg_id]
                match.apply(sdfg)
                applied_transformations[type(match).__name__] += 1
                if validate:
                    self.fill_scope_connectors()
                    self.validate()
                applied = True
                break

        if Config.get_bool('debugprint'):
            print('Applied {}.'.format(', '.join([
                '%d %s' % (v, k) for k, v in applied_transformations.items()
            ])))

    def apply_gpu_transformations(self,
                                  states=None,
                                  validate=True,
                                  strict=True):
        """ Applies a series of transformations on the SDFG for it to
            generate GPU code.
            @note: It is recommended to apply redundant array removal
            transformation after this transformation. Alternatively,
            you can apply_strict_transformations() after this transformation.
            @note: This is an in-place operation on the SDFG.
        """
        # Avoiding import loops
        from dace.transformation.dataflow import GPUTransformLocalStorage

        patterns = [GPUTransformLocalStorage]
        self.apply_transformations(
            patterns, validate=validate, strict=strict, states=states)

    def expand_library_nodes(self):
        """ Recursively expand all unexpanded library nodes in the SDFG,
            resulting in a "pure" SDFG that the code generator can handle.
        """

        states = list(self.states())
        while len(states) > 0:
            state = states.pop()
            expanded_something = False
            for node in list(state.nodes()):  # Make sure we have a copy
                if isinstance(node, nd.NestedSDFG):
                    node.sdfg.expand_library_nodes()  # Call recursively
                elif isinstance(node, nd.LibraryNode):
                    node.expand(self)
                    print("Automatically expanded library node \"" +
                          str(node) + "\".")
                    # We made a copy of the original list of nodes, so we keep
                    # iterating even though this list has now changed
                    expanded_something = True
            if expanded_something:
                states.append(state)  # Nodes have changed. Check state again

    def generate_code(self, specialize=None):
        """ Generates code from this SDFG and returns it.
            @param specialize: If True, specializes all set symbols to their
                               values in the generated code. If None,
                               uses default configuration value.
            @return: A list of `CodeObject` objects containing the generated
                      code of different files and languages.
        """

        # Import loop "fix"
        from dace.codegen import codegen

        ################################
        # DaCe Code Generation Process #
        sdfg = copy.deepcopy(self)

        # Fill in scope entry/exit connectors
        sdfg.fill_scope_connectors()

        # Propagate memlets in the graph
        if sdfg.propagate:
            labeling.propagate_labels_sdfg(sdfg)

        # Specialize SDFG to its symbol values
        if (specialize is None and Config.get_bool(
                "optimizer", "autospecialize")) or specialize == True:
            sdfg.specialize()

        sdfg.draw_to_file()
        sdfg.save(os.path.join('_dotgraphs', 'program.sdfg'))

        # Generate code for the program by traversing the SDFG state by state
        program_code = codegen.generate_code(sdfg)

        return program_code


class MemletTrackingView(object):
    """ A mixin class that enables tracking memlets in directed acyclic multigraphs. """

    def memlet_path(self,
                    edge: MultiConnectorEdge) -> List[MultiConnectorEdge]:
        """ Given one edge, returns a list of edges representing a path
            between its source and sink nodes. Used for memlet tracking.

            @note: Behavior is undefined when there is more than one path
                   involving this edge.
            @param edge: An edge within this state.
            @return: A list of edges from a source node to a destination node.
            """
        result = [edge]

        # Obtain the full state (to work with paths that trace beyond a scope)
        state = self._graph

        # If empty memlet, return itself as the path
        if edge.src_conn is None and edge.dst_conn is None and edge.data.data is None:
            return result

        # Prepend incoming edges until reaching the source node
        curedge = edge
        while not isinstance(
                curedge.src,
            (nd.CodeNode, nd.AccessNode, nd.Reduce, nd.LibraryNode)):
            # Trace through scopes using OUT_# -> IN_#
            if isinstance(curedge.src, (nd.EntryNode, nd.ExitNode)):
                if curedge.src_conn is None:
                    raise ValueError(
                        "Source connector cannot be None for {}".format(
                            curedge.src))
                assert curedge.src_conn.startswith("OUT_")
                next_edge = next(
                    e for e in state.in_edges(curedge.src)
                    if e.dst_conn == "IN_" + curedge.src_conn[4:])
                result.insert(0, next_edge)
                curedge = next_edge

        # Prepend outgoing edges until reaching the sink node
        curedge = edge
        while not isinstance(curedge.dst,
                             (nd.CodeNode, nd.AccessNode, nd.Reduce)):
            # Trace through scope entry using IN_# -> OUT_#
            if isinstance(curedge.dst, (nd.EntryNode, nd.ExitNode)):
                if curedge.dst_conn is None:
                    raise ValueError(
                        "Destination connector cannot be None for {}".format(
                            curedge.dst))
                if not curedge.dst_conn.startswith("IN_"):  # Map variable
                    break
                next_edge = next(
                    e for e in state.out_edges(curedge.dst)
                    if e.src_conn == "OUT_" + curedge.dst_conn[3:])
                result.append(next_edge)
                curedge = next_edge

        return result

    def memlet_tree(self,
                    edge: MultiConnectorEdge) -> List[MultiConnectorEdge]:
        """ Given one edge, returns a list of edges representing a tree
            between its node source(s) and sink(s). Used for memlet tracking.

            @param edge: An edge within this state.
            @return: A list of edges from source nodes to destination nodes
                     (in arbitrary order) that pass through the given edge.
            """
        result = {}

        # Obtain the full state (to work with paths that trace beyond a scope)
        state = self._graph

        # If empty memlet, return itself as the path
        if edge.src_conn is None and edge.dst_conn is None and edge.data.data is None:
            return [edge]

        # Obtain original path
        path = self.memlet_path(edge)
        result.update({state.edge_id(e): e for e in path})

        num = len(path)

        # Add edges from branching memlet paths
        for i, curedge in enumerate(path):
            # Trace through scopes using OUT_# -> IN_#
            if i > 0 and isinstance(curedge.src, (nd.EntryNode, nd.ExitNode)):
                if curedge.src_conn is None:
                    raise ValueError(
                        "Source connector cannot be None for {}".format(
                            curedge.src))
                assert curedge.src_conn.startswith("OUT_")

                # Check for neighboring edges
                for e in state.out_edges(curedge.src):
                    if e == curedge:
                        continue
                    if e.src_conn == curedge.src_conn:
                        extra_path = self.memlet_path(e)
                        result.update(
                            {state.edge_id(ee): ee
                             for ee in extra_path})

            # Trace through scopes using IN_# -> OUT_#
            if i < num - 1 and isinstance(curedge.dst,
                                          (nd.EntryNode, nd.ExitNode)):
                if curedge.dst_conn is None:
                    raise ValueError(
                        "Destination connector cannot be None for {}".format(
                            curedge.dst))

                # Map variables are last edges in memlet paths, so this can only
                # be an edge that enters/exits the scope
                assert curedge.dst_conn.startswith("IN_")

                # Check for neighboring edges
                for e in state.in_edges(curedge.dst):
                    if e == curedge:
                        continue
                    if e.dst_conn == curedge.dst_conn:
                        extra_path = self.memlet_path(e)
                        result.update(
                            {state.edge_id(ee): ee
                             for ee in extra_path})

        return list(result.values())


class ScopeSubgraphView(SubgraphView, MemletTrackingView):
    """ An extension to SubgraphView that enables the creation of scope
        dictionaries in subgraphs and free symbols. """

    def __init__(self, graph, subgraph_nodes):
        super(ScopeSubgraphView, self).__init__(graph, subgraph_nodes)
        self._clear_scopedict_cache()

    @property
    def parent(self):
        return self._graph.parent

    def _clear_scopedict_cache(self):
        """ Clears the cached results for the scope_dict function.

            For use when the graph mutates (e.g., new edges/nodes, deletions).
        """
        self._scope_dict_toparent_cached = None
        self._scope_dict_tochildren_cached = None

    def scope_dict(self, node_to_children=False, return_ids=False):
        """ Returns a dictionary that segments an SDFG state into
            entry-node/exit-node scopes.

            @param node_to_children: If False (default), returns a mapping
                                     of each node to its parent scope
                                     (ScopeEntry) node. If True, returns a
                                     mapping of each parent node to a list of
                                     children nodes.
            @type node_to_children: bool
            @param return_ids: Return node ID numbers instead of node objects.
            @type return_ids: bool
            @return: The mapping from a node to its parent scope node, or the
                     mapping from a node to a list of children nodes.
            @rtype: dict(Node, Node) or dict(Node, list(Node))
        """
        result = None
        if not node_to_children and self._scope_dict_toparent_cached is not None:
            result = copy.copy(self._scope_dict_toparent_cached)
        elif node_to_children and self._scope_dict_tochildren_cached is not None:
            result = copy.copy(self._scope_dict_tochildren_cached)

        if result is None:
            result = {}
            node_queue = collections.deque(self.source_nodes())
            eq = _scope_dict_inner(self, node_queue, None, node_to_children,
                                   result)

            # Sanity check
            assert len(eq) == 0

            # Cache result
            if node_to_children:
                self._scope_dict_tochildren_cached = result
            else:
                self._scope_dict_toparent_cached = result

            result = copy.copy(result)

        if return_ids:
            return _scope_dict_to_ids(self, result)
        return result

    def scope_subgraph(self, entry_node, include_entry=True,
                       include_exit=True):
        """ Returns a subgraph that only contains the scope, defined by the
            given entry node.
        """
        return _scope_subgraph(self, entry_node, include_entry, include_exit)

    def top_level_transients(self):
        return top_level_transients(self)

    def all_transients(self):
        return all_transients(self)

    def entry_node(self, exit_node):
        """ Returns the entry node corresponding to the passed exit node. """
        return self.scope_dict()[exit_node]

    def exit_nodes(self, entry_node):
        """ Returns the exit node leaving the context opened by
            the given entry node. """

        if not isinstance(entry_node, nd.EntryNode):
            raise TypeError(
                "Received {}: should be dace.nodes.EntryNode".format(
                    type(entry_node).__name__))

        node_to_children = self.scope_dict(True)
        return [
            v for v in node_to_children[entry_node]
            if isinstance(v, nd.ExitNode)
        ]

    def data_symbols(self):
        """Returns all symbols used in data nodes."""
        return data_symbols(self)

    def scope_symbols(self):
        """Returns all symbols defined by scopes within this state."""
        return scope_symbols(self)

    def interstate_symbols(self):
        """Returns all symbols (assigned, used) in interstate edges in nested
           SDFGs within this subgraph."""
        return interstate_symbols(self)

    def undefined_symbols(self, sdfg, include_scalar_data):
        return undefined_symbols(sdfg, self, include_scalar_data)

    def all_nodes_recursive(self):
        all_nodes = []
        for node in self.nodes():
            all_nodes.append((node, self))
            if isinstance(node, dace.graph.nodes.NestedSDFG):
                all_nodes += node.sdfg.all_nodes_recursive()
        return all_nodes


# TODO: Use mixin for SDFGState and ScopeSubgraphView for scope dict
@make_properties
class SDFGState(OrderedMultiDiConnectorGraph, MemletTrackingView):
    """ An acyclic dataflow multigraph in an SDFG, corresponding to a
        single state in the SDFG state machine. """

    is_collapsed = Property(
        dtype=bool,
        desc="Show this node/scope/state as collapsed",
        default=False)

    nosync = Property(
        dtype=bool,
        default=False,
        desc="Do not synchronize at the end of the state")

    instrument = Property(
        choices=dtypes.InstrumentationType,
        desc="Measure execution statistics with given method",
        default=dtypes.InstrumentationType.No_Instrumentation)

    def __init__(self, label=None, sdfg=None, debuginfo=None):
        """ Constructs an SDFG state.
            @param label: Name for the state (optional).
            @param sdfg: A reference to the parent SDFG.
            @param debuginfo: Source code locator for debugging.
        """
        super(SDFGState, self).__init__()
        self._label = label
        self._parent = sdfg
        self._graph = self  # Allowing MemletTrackingView mixin to work
        self._clear_scopedict_cache()
        self._debuginfo = debuginfo
        self.is_collapsed = False
        self.nosync = False
        self._parallel_parent = (
            None
        )  # This (and is_parallel and set_parallel_parent) are duplicated...
        self._instrumented_parent = (
            False
        )  # Same as above. This flag is needed to know if the parent is instrumented (it's possible for a parent to be serial and instrumented.)

    @property
    def parent(self):
        """ Returns the parent SDFG of this state. """
        return self._parent

    def has_instrumented_parent(self):
        return self._instrumented_parent

    def set_instrumented_parent(self):
        self._instrumented_parent = (
            True
        )  # When this is set: Under no circumstances try instrumenting this (or any transitive children)

    def is_parallel(self):
        return self._parallel_parent is not None

    def set_parallel_parent(self, parallel_parent):
        self._parallel_parent = parallel_parent

    def get_parallel_parent(self):
        return self._parallel_parent

    def __str__(self):
        return self._label

    # Clears the cached results for the scope_dict function.
    # For use when the graph mutates (e.g., new edges/nodes, deletions)
    def _clear_scopedict_cache(self):
        self._scope_dict_toparent_cached = None
        self._scope_dict_tochildren_cached = None
        self._scope_tree_cached = None
        self._scope_leaves_cached = None

    @property
    def label(self):
        return self._label

    @property
    def name(self):
        return self._label

    def set_label(self, label):
        self._label = label

    def replace(self, name: str, new_name: str):
        """ Finds and replaces all occurrences of a symbol or array in this
            state.
            @param name: Name to find.
            @param new_name: Name to replace.
        """
        replace(self, name, new_name)

    def add_node(self, node):
        if not isinstance(node, nd.Node):
            raise TypeError("Expected Node, got " + str(type(node)) + " (" +
                            str(node) + ")")
        self._clear_scopedict_cache()
        return super(SDFGState, self).add_node(node)

    def remove_node(self, node):
        self._clear_scopedict_cache()
        super(SDFGState, self).remove_node(node)

    def add_edge(self, u, u_connector, v, v_connector, memlet):
        if not isinstance(u, nd.Node):
            raise TypeError(
                "Source node is not of type nd.Node (type: %s)" % str(type(u)))
        if u_connector is not None and not isinstance(u_connector, str):
            raise TypeError("Source connector is not string (type: %s)" % str(
                type(u_connector)))
        if not isinstance(v, nd.Node):
            raise TypeError("Destination node is not of type nd.Node (type: " +
                            "%s)" % str(type(v)))
        if v_connector is not None and not isinstance(v_connector, str):
            raise TypeError("Destination connector is not string (type: %s)" %
                            str(type(v_connector)))
        if not isinstance(memlet, mm.Memlet):
            raise TypeError(
                "Memlet is not of type Memlet (type: %s)" % str(type(memlet)))

        self._clear_scopedict_cache()
        return super(SDFGState, self).add_edge(u, u_connector, v, v_connector,
                                               memlet)

    def remove_edge(self, edge):
        self._clear_scopedict_cache()
        super(SDFGState, self).remove_edge(edge)

    def all_nodes_recursive(self):
        all_nodes = []
        for node in self.nodes():
            all_nodes.append((node, self))
            if isinstance(node, dace.graph.nodes.NestedSDFG):
                all_nodes += node.sdfg.all_nodes_recursive()
        return all_nodes

    def defined_symbols_at(self, sdfg, node):
        """ Returns all symbols available to a given node, including map and
           state transition variables. """
        return sdfg.defined_symbols_at(node, state=self)

    def data_symbols(self):
        """ Returns all symbols used in data nodes. """
        return data_symbols(self)

    def scope_symbols(self):
        """ Returns all symbols defined by scopes within this state. """
        return scope_symbols(self)

    def interstate_symbols(self):
        """ Returns all symbols assigned/used in interstate edges in nested
           SDFGs within this state. """
        return interstate_symbols(self)

    def undefined_symbols(self, sdfg, include_scalar_data):
        return undefined_symbols(sdfg, self, include_scalar_data)

    def data_nodes(self):
        """ Returns all data_nodes (arrays) present in this state. """
        return [n for n in self.nodes() if isinstance(n, nd.AccessNode)]

    def memlets_for_array(self, arrayname):
        return [e for e in self.edges() if e[3].data == arrayname]

    def draw_node(self, graph):
        return dot.draw_node(graph, self, shape="Msquare")

    def to_json(self, parent=None):
        ret = {
            'type':
            type(self).__name__,
            'label':
            self.name,
            'id':
            parent.node_id(self) if parent is not None else None,
            'collapsed':
            self.is_collapsed,
            'scope_dict': {
                k: sorted(v)
                for k, v in sorted(
                    self.scope_dict(node_to_children=True, return_ids=True)
                    .items())
            },
            'nodes': [n.to_json(self) for n in self.nodes()],
            'edges': [
                e.to_json(self) for e in sorted(
                    self.edges(),
                    key=lambda e: (e.src_conn or '', e.dst_conn or ''))
            ],
            'attributes':
            dace.serialize.all_properties_to_json(self),
        }

        return ret

    @classmethod
    def from_json(cls, json_obj, context={'sdfg': None}):
        """ Loads the node properties, label and type into a dict.
            @param json_obj: The object containing information about this node.
                             NOTE: This may not be a string!
            @return: An SDFGState instance constructed from the passed data
        """

        _type = json_obj['type']
        if _type != cls.__name__:
            raise Exception("Class type mismatch")

        attrs = json_obj['attributes']
        nodes = json_obj['nodes']
        edges = json_obj['edges']

        ret = SDFGState(
            label=json_obj['label'], sdfg=context['sdfg'], debuginfo=None)

        rec_ci = {
            'sdfg': context['sdfg'],
            'sdfg_state': ret,
            'callback': context['callback'] if 'callback' in context else None
        }
        dace.serialize.set_properties_from_json(ret, json_obj, rec_ci)

        for n in nodes:
            nret = dace.serialize.loads(
                dace.serialize.dumps(n), context=rec_ci)
            ret.add_node(nret)

        # Connect using the edges
        for e in edges:
            eret = dace.serialize.loads(
                dace.serialize.dumps(e), context=rec_ci)

            ret.add_edge(eret.src, eret.src_conn, eret.dst, eret.dst_conn,
                         eret.data)

        # Fix potentially broken scopes
        for n in nodes:
            if isinstance(n, dace.graph.nodes.MapExit):
                n.map = ret.entry_node(n).map
            elif isinstance(n, dace.graph.nodes.ConsumeExit):
                n.consume = ret.entry_node(n).consume

        return ret

    def _repr_html_(self):
        """ HTML representation of a state, used mainly for Jupyter
            notebooks. """
        # Create dummy SDFG with this state as the only one
        arrays = set(n.data for n in self.data_nodes())
        sdfg = SDFG(self.label)
        sdfg._arrays = {k: self._parent.arrays[k] for k in arrays}
        sdfg.add_node(self)

        return sdfg._repr_html_()

    def scope_tree(self):
        if (hasattr(self, '_scope_tree_cached')
                and self._scope_tree_cached is not None):
            return copy.copy(self._scope_tree_cached)

        sdp = self.scope_dict(node_to_children=False)
        sdc = self.scope_dict(node_to_children=True)

        result = {}

        sdfg_symbols = self.parent.undefined_symbols(True).keys()

        # Get scopes
        for node, scopenodes in sdc.items():
            if node is None:
                exit_node = None
            else:
                exit_node = next(
                    v for v in scopenodes if isinstance(v, nd.ExitNode))
            scope = Scope(node, exit_node)
            scope.defined_vars = set(
                symbolic.pystr_to_symbolic(s)
                for s in (self.parent.symbols_defined_at(node, self).keys()
                          | sdfg_symbols))
            result[node] = scope

        # Scope parents and children
        for node, scope in result.items():
            if node is not None:
                scope.parent = result[sdp[node]]
            scope.children = [
                result[n] for n in sdc[node] if isinstance(n, nd.EntryNode)
            ]

        self._scope_tree_cached = result

        return copy.copy(self._scope_tree_cached)

    def scope_leaves(self):
        if (hasattr(self, '_scope_leaves_cached')
                and self._scope_leaves_cached is not None):
            return copy.copy(self._scope_leaves_cached)
        st = self.scope_tree()
        self._scope_leaves_cached = [
            scope for scope in st.values() if len(scope.children) == 0
        ]
        return copy.copy(self._scope_leaves_cached)

    def scope_dict(self, node_to_children=False, return_ids=False):
        """ Returns a dictionary that segments an SDFG state into
            entry-node/exit-node scopes.

            @param node_to_children: If False (default), returns a mapping
                                     of each node to its parent scope
                                     (ScopeEntry) node. If True, returns a
                                     mapping of each parent node to a list of
                                     children nodes.
            @type node_to_children: bool
            @param return_ids: Return node ID numbers instead of node objects.
            @type return_ids: bool
            @return: The mapping from a node to its parent scope node, or the
                     mapping from a node to a list of children nodes.
            @rtype: dict(Node, Node) or dict(Node, list(Node))
        """
        result = None
        if not node_to_children and self._scope_dict_toparent_cached is not None:
            result = copy.copy(self._scope_dict_toparent_cached)
        elif node_to_children and self._scope_dict_tochildren_cached is not None:
            result = copy.copy(self._scope_dict_tochildren_cached)

        if result is None:
            result = {}
            node_queue = collections.deque(self.source_nodes())
            eq = _scope_dict_inner(self, node_queue, None, node_to_children,
                                   result)

            # Sanity check
            if len(eq) != 0:
                raise RuntimeError("Leftover nodes in queue: {}".format(eq))

            # Cache result
            if node_to_children:
                self._scope_dict_tochildren_cached = result
            else:
                self._scope_dict_toparent_cached = result

            result = copy.copy(result)

        if return_ids:
            return _scope_dict_to_ids(self, result)
        return result

    def scope_subgraph(self, entry_node, include_entry=True,
                       include_exit=True):
        return _scope_subgraph(self, entry_node, include_entry, include_exit)

    def top_level_transients(self):
        """Iterate over top-level transients of this state."""
        return top_level_transients(self)  # Free function

    def all_transients(self):
        """Iterate over all transients in this state."""
        return all_transients(self)

    def entry_node(self, node):
        """ Returns the scope entry node of the given node, or None if
            top-level. """
        return self.scope_dict(False)[node]

    def exit_nodes(self, entry_node):
        """ Returns the exit node leaving the context opened by
            the given entry node. """

        if not isinstance(entry_node, nd.EntryNode):
            raise TypeError(
                "Received {}: should be dace.nodes.EntryNode".format(
                    type(entry_node).__name__))

        node_to_children = self.scope_dict(True)
        return [
            v for v in node_to_children[entry_node]
            if isinstance(v, nd.ExitNode)
        ]

    # Dynamic SDFG creation API
    ##############################
    def add_read(self, array_or_stream_name: str,
                 debuginfo=None) -> nd.AccessNode:
        """ Adds a read-only access node to this SDFG state.
            @param array_or_stream_name: The name of the array/stream.
            @return: An array access node.
        """
        debuginfo = getdebuginfo(debuginfo)
        node = nd.AccessNode(
            array_or_stream_name,
            dtypes.AccessType.ReadOnly,
            debuginfo=debuginfo)
        self.add_node(node)
        return node

    def add_write(self, array_or_stream_name: str,
                  debuginfo=None) -> nd.AccessNode:
        """ Adds a write-only access node to this SDFG state.
            @param array_or_stream_name: The name of the array/stream.
            @return: An array access node.
        """
        debuginfo = getdebuginfo(debuginfo)
        node = nd.AccessNode(
            array_or_stream_name,
            dtypes.AccessType.WriteOnly,
            debuginfo=debuginfo)
        self.add_node(node)
        return node

    def add_access(self, array_or_stream_name: str,
                   debuginfo=None) -> nd.AccessNode:
        """ Adds a general (read/write) access node to this SDFG state.
            @param array_or_stream_name: The name of the array/stream.
            @return: An array access node.
        """
        debuginfo = getdebuginfo(debuginfo)
        node = nd.AccessNode(
            array_or_stream_name,
            dtypes.AccessType.ReadWrite,
            debuginfo=debuginfo)
        self.add_node(node)
        return node

    def add_tasklet(
            self,
            name: str,
            inputs: Set[str],
            outputs: Set[str],
            code: str,
            language: dtypes.Language = dtypes.Language.Python,
            code_global: str = "",
            code_init: str = "",
            code_exit: str = "",
            location: str = "-1",
            debuginfo=None,
    ):
        """ Adds a tasklet to the SDFG state. """
        debuginfo = getdebuginfo(debuginfo)
        tasklet = nd.Tasklet(
            name,
            inputs,
            outputs,
            code,
            language,
            code_global=code_global,
            code_init=code_init,
            code_exit=code_exit,
            location=location,
            debuginfo=debuginfo,
        )
        self.add_node(tasklet)
        return tasklet

    def add_nested_sdfg(
            self,
            sdfg: SDFG,
            parent,
            inputs: Set[str],
            outputs: Set[str],
            name=None,
            schedule=dtypes.ScheduleType.Default,
            location="-1",
            debuginfo=None,
    ):
        """ Adds a nested SDFG to the SDFG state. """
        if name is None:
            name = sdfg.label
        debuginfo = getdebuginfo(debuginfo)

        if sdfg.parent is not None and sdfg.parent != parent:
            raise ValueError('SDFG "{}" already has a parent'.format(
                sdfg.label))
        sdfg.parent = self
        if parent is not None:
            sdfg._parent_sdfg = parent
        else:
            sdfg._parent_sdfg = self.parent

        sdfg.update_sdfg_list([])

        s = nd.NestedSDFG(
            name,
            sdfg,
            inputs,
            outputs,
            schedule=schedule,
            location=location,
            debuginfo=debuginfo,
        )
        self.add_node(s)
        return s

    def _map_from_ndrange(self,
                          name,
                          schedule,
                          unroll,
                          ndrange,
                          debuginfo=None):
        # Input can either be a dictionary or a list of pairs
        if isinstance(ndrange, list):
            params = [k for k, v in ndrange]
            ndrange = {k: v for k, v in ndrange}
        else:
            params = list(ndrange.keys())

        map_range = properties.SubsetProperty.from_string(", ".join(
            [ndrange[p] for p in params]))
        map = nd.Map(
            name, params, map_range, schedule, unroll, debuginfo=debuginfo)
        return map

    def add_map(
            self,
            name,
            ndrange: Dict[str, str],
            schedule=dtypes.ScheduleType.Default,
            unroll=False,
            debuginfo=None,
    ) -> Tuple[nd.Node]:
        """ Adds a map entry and map exit.
            @param name:      Map label
            @param ndrange:   Mapping between range variable names and their
                              subsets (parsed from strings)
            @param schedule:  Map schedule type
            @param unroll:    True if should unroll the map in code generation

            @return: (map_entry, map_exit) node 2-tuple
        """
        debuginfo = getdebuginfo(debuginfo)
        map = self._map_from_ndrange(
            name, schedule, unroll, ndrange, debuginfo=debuginfo)
        map_entry = nd.MapEntry(map)
        map_exit = nd.MapExit(map)
        self.add_nodes_from([map_entry, map_exit])
        return map_entry, map_exit

    def add_consume(
            self,
            name,
            elements: Tuple[str, str],
            condition: str = None,
            schedule=dtypes.ScheduleType.Default,
            chunksize=1,
            debuginfo=None,
    ) -> Tuple[nd.Node]:
        """ Adds consume entry and consume exit nodes.
            @param name:      Label
            @param elements:  A 2-tuple signifying the processing element
                              index and number of total processing elements
            @param condition: Quiescence condition to finish consuming, or
                              None (by default) to consume until the stream
                              is empty for the first time. If false, will
                              consume forever.
            @param schedule:  Consume schedule type
            @param chunksize: Maximal number of elements to consume at a time

            @return: (consume_entry, consume_exit) node 2-tuple
        """
        if len(elements) != 2:
            raise TypeError("Elements must be a 2-tuple of "
                            "(PE_index, num_PEs)")
        pe_tuple = (elements[0],
                    properties.SymbolicProperty.from_string(elements[1]))

        debuginfo = getdebuginfo(debuginfo)
        consume = nd.Consume(
            name,
            pe_tuple,
            condition,
            schedule,
            chunksize,
            debuginfo=debuginfo)
        entry = nd.ConsumeEntry(consume)
        exit = nd.ConsumeExit(consume)

        self.add_nodes_from([entry, exit])
        return entry, exit

    def add_mapped_tasklet(
            self,
            name: str,
            map_ranges: Dict[str, sbs.Subset],
            inputs: Dict[str, mm.Memlet],
            code: str,
            outputs: Dict[str, mm.Memlet],
            schedule=dtypes.ScheduleType.Default,
            unroll_map=False,
            code_global="",
            code_init="",
            code_exit="",
            location="-1",
            language=dtypes.Language.Python,
            debuginfo=None,
            external_edges=False,
    ) -> Tuple[nd.Node]:
        """ Convenience function that adds a map entry, tasklet, map exit,
            and the respective edges to external arrays.
            @param name:       Tasklet (and wrapping map) name
            @param map_ranges: Mapping between variable names and their
                               subsets
            @param inputs:     Mapping between input local variable names and
                               their memlets
            @param code:       Code (written in `language`)
            @param outputs:    Mapping between output local variable names and
                               their memlets
            @param schedule:   Map schedule
            @param unroll_map: True if map should be unrolled in code
                               generation
            @param code_global: (optional) Global code (outside functions)
            @param language:   Programming language in which the code is
                               written
            @param debuginfo:  Debugging information (mostly for DIODE)
            @param external_edges: Create external access nodes and connect
                                   them with memlets automatically

            @return: tuple of (tasklet, map_entry, map_exit)
        """
        map_name = name + "_map"
        debuginfo = getdebuginfo(debuginfo)
        tasklet = nd.Tasklet(
            name,
            set(inputs.keys()),
            set(outputs.keys()),
            code,
            language=language,
            code_global=code_global,
            code_init=code_init,
            code_exit=code_exit,
            location=location,
            debuginfo=debuginfo,
        )
        map = self._map_from_ndrange(
            map_name, schedule, unroll_map, map_ranges, debuginfo=debuginfo)
        map_entry = nd.MapEntry(map)
        map_exit = nd.MapExit(map)
        self.add_nodes_from([map_entry, tasklet, map_exit])

        # Create access nodes
        if external_edges:
            input_data = set(memlet.data for memlet in inputs.values())
            output_data = set(memlet.data for memlet in outputs.values())
            inpdict = {}
            outdict = {}
            for inp in input_data:
                inpdict[inp] = self.add_read(inp)
            for out in output_data:
                outdict[out] = self.add_write(out)

        # Connect inputs from map to tasklet
        tomemlet = {}
        for name, memlet in inputs.items():
            # Set memlet local name
            memlet.name = name
            # Add internal memlet edge
            self.add_edge(map_entry, None, tasklet, name, memlet)
            tomemlet[memlet.data] = memlet

        # If there are no inputs, add empty memlet
        if len(inputs) == 0:
            self.add_edge(map_entry, None, tasklet, None, mm.EmptyMemlet())

        if external_edges:
            for inp, inpnode in inpdict.items():
                # Add external edge
                outer_memlet = propagate_memlet(self, tomemlet[inp], map_entry,
                                                True)
                self.add_edge(inpnode, None, map_entry, "IN_" + inp,
                              outer_memlet)

                # Add connectors to internal edges
                for e in self.out_edges(map_entry):
                    if e.data.data == inp:
                        e._src_conn = "OUT_" + inp

                # Add connectors to map entry
                map_entry.add_in_connector("IN_" + inp)
                map_entry.add_out_connector("OUT_" + inp)

        # Connect outputs from tasklet to map
        tomemlet = {}
        for name, memlet in outputs.items():
            # Set memlet local name
            memlet.name = name
            # Add internal memlet edge
            self.add_edge(tasklet, name, map_exit, None, memlet)
            tomemlet[memlet.data] = memlet

        # If there are no outputs, add empty memlet
        if len(outputs) == 0:
            self.add_edge(tasklet, None, map_exit, None, mm.EmptyMemlet())

        if external_edges:
            for out, outnode in outdict.items():
                # Add external edge
                outer_memlet = propagate_memlet(self, tomemlet[out], map_exit,
                                                True)
                self.add_edge(map_exit, "OUT_" + out, outnode, None,
                              outer_memlet)

                # Add connectors to internal edges
                for e in self.in_edges(map_exit):
                    if e.data.data == out:
                        e._dst_conn = "IN_" + out

                # Add connectors to map entry
                map_exit.add_in_connector("IN_" + out)
                map_exit.add_out_connector("OUT_" + out)

        return tasklet, map_entry, map_exit

    def add_reduce(
            self,
            wcr,
            axes,
            wcr_identity=None,
            schedule=dtypes.ScheduleType.Default,
            debuginfo=None,
    ):
        """ Adds a reduction node.
            @param wcr: A lambda function representing the reduction operation
            @param axes: A tuple of axes to reduce the input memlet from, or
                         None for all axes
            @param wcr_identity: If not None, initializes output memlet values
                                 with this value
            @param schedule: Reduction schedule type

            @return: A Reduce node
        """
        debuginfo = getdebuginfo(debuginfo)
        result = nd.Reduce(
            wcr, axes, wcr_identity, schedule, debuginfo=debuginfo)
        self.add_node(result)
        return result

    def add_edge_pair(
            self,
            scope_node,
            internal_node,
            external_node,
            internal_memlet,
            external_memlet=None,
            scope_connector=None,
            internal_connector=None,
            external_connector=None,
    ):
        """ Adds two edges around a scope node (e.g., map entry, consume
            exit).

            The internal memlet (connecting to the internal node) has to be
            specified. If external_memlet (i.e., connecting to the node out
            of the scope) is not specified, it is propagated automatically
            using internal_memlet and the scope.

            @param scope_node: A scope node (for example, map exit) to add
                               edges around.
            @param internal_node: The node within the scope to connect to. If
                                  `scope_node` is an entry node, this means
                                  the node connected to the outgoing edge,
                                  else incoming.
            @param external_node: The node out of the scope to connect to.
            @param internal_memlet: The memlet on the edge to/from
                                    internal_node.
            @param external_memlet: The memlet on the edge to/from
                                    external_node (optional, will propagate
                                    internal_memlet if not specified).
            @param scope_connector: A scope connector name (or a unique
                                    number if not specified).
            @param internal_connector: The connector on internal_node to
                                       connect to.
            @param external_connector: The connector on external_node to
                                       connect to.
            @return: A 2-tuple representing the (internal, external) edges.
        """
        if not isinstance(scope_node, (nd.EntryNode, nd.ExitNode)):
            raise ValueError("scope_node is not a scope entry/exit")

        # Autodetermine scope connector ID
        if scope_connector is None:
            # Pick out numbered connectors that do not lead into the scope range
            conn_id = 1
            for conn in scope_node.in_connectors | scope_node.out_connectors:
                if conn.startswith("IN_") or conn.startswith("OUT_"):
                    conn_name = conn[conn.find("_") + 1:]
                    try:
                        cid = int(conn_name)
                        if cid >= conn_id:
                            conn_id = cid + 1
                    except (TypeError, ValueError):
                        pass
            scope_connector = str(conn_id)

        # Add connectors
        scope_node.add_in_connector("IN_" + scope_connector)
        scope_node.add_out_connector("OUT_" + scope_connector)
        ##########################

        # Add internal edge
        if isinstance(scope_node, nd.EntryNode):
            iedge = self.add_edge(
                scope_node,
                "OUT_" + scope_connector,
                internal_node,
                internal_connector,
                internal_memlet,
            )
        else:
            iedge = self.add_edge(
                internal_node,
                internal_connector,
                scope_node,
                "IN_" + scope_connector,
                internal_memlet,
            )

        # Add external edge
        if external_memlet is None:
            # If undefined, propagate
            external_memlet = propagate_memlet(self, internal_memlet,
                                               scope_node, True)

        if isinstance(scope_node, nd.EntryNode):
            eedge = self.add_edge(
                external_node,
                external_connector,
                scope_node,
                "IN_" + scope_connector,
                external_memlet,
            )
        else:
            eedge = self.add_edge(
                scope_node,
                "OUT_" + scope_connector,
                external_node,
                external_connector,
                external_memlet,
            )

        return (iedge, eedge)

    def add_memlet_path(self,
                        *path_nodes,
                        memlet=None,
                        src_conn=None,
                        dst_conn=None):
        """ Adds a path of memlet edges between the given nodes, propagating
            from the given innermost memlet.

            @param *path_nodes: Nodes participating in the path (in the given
                                order).
            @keyword memlet: (mandatory) The memlet at the innermost scope
                             (e.g., the incoming memlet to a tasklet (last
                             node), or an outgoing memlet from an array
                             (first node), followed by scope exits).
            @keyword src_conn: Connector at the beginning of the path.
            @keyword dst_conn: Connector at the end of the path.
        """
        if memlet is None:
            raise TypeError("Innermost memlet cannot be None")
        if len(path_nodes) < 2:
            raise ValueError("Memlet path must consist of at least 2 nodes")

        src_node = path_nodes[0]
        dst_node = path_nodes[-1]

        # Add edges first so that scopes can be understood
        edges = [
            self.add_edge(path_nodes[i], None, path_nodes[i + 1], None,
                          mm.EmptyMemlet())
            for i in range(len(path_nodes) - 1)
        ]

        if not isinstance(memlet, dace.memlet.Memlet):
            raise TypeError("Expected Memlet, got: {}".format(
                type(memlet).__name__))

        if scope_contains_scope(self.scope_dict(), src_node, dst_node):
            propagate_forward = False
        else:  # dst node's scope is higher than src node, propagate out
            propagate_forward = True

        # Innermost edge memlet
        cur_memlet = memlet

        # Verify that connectors exists
        if (not isinstance(memlet, dace.memlet.EmptyMemlet)
                and hasattr(edges[0].src, "out_connectors")
                and isinstance(edges[0].src, nd.CodeNode) and
            (src_conn is None or src_conn not in edges[0].src.out_connectors)):
            raise ValueError("Output connector {} does not exist in {}".format(
                src_conn, edges[0].src.label))
        if (not isinstance(memlet, dace.memlet.EmptyMemlet)
                and hasattr(edges[-1].dst, "in_connectors")
                and isinstance(edges[-1].dst, nd.CodeNode) and
            (dst_conn is None or dst_conn not in edges[-1].dst.in_connectors)):
            raise ValueError("Input connector {} does not exist in {}".format(
                dst_conn, edges[-1].dst.label))

        path = edges if propagate_forward else reversed(edges)
        # Propagate and add edges
        for i, edge in enumerate(path):
            # Figure out source and destination connectors
            if propagate_forward:
                sconn = src_conn if i == 0 else (
                    "OUT_" + edge.src.last_connector())
                dconn = (dst_conn if i == len(edges) - 1 else
                         ("IN_" + edge.dst.next_connector()))
            else:
                sconn = (src_conn if i == len(edges) - 1 else
                         ("OUT_" + edge.src.next_connector()))
                dconn = dst_conn if i == 0 else (
                    "IN_" + edge.dst.last_connector())

            # If edge with current data already exists, replace it with
            # our newly propagated one
            existing_edges = [
                e for e in self.edges_between(edge.src, edge.dst)
                if isinstance(e.src, (nd.EntryNode, nd.ExitNode))
                and isinstance(e.dst, (nd.EntryNode, nd.ExitNode))
            ]
            for e in existing_edges:
                if e.data.data == cur_memlet.data:
                    self.remove_edge(e)

            # Modify edge to match memlet path
            edge._src_conn = sconn
            edge._dst_conn = dconn
            edge._data = cur_memlet

            # Add connectors to edges
            if propagate_forward:
                if dconn is not None:
                    edge.dst.add_in_connector(dconn)
                if sconn is not None:
                    edge.src.add_out_connector(sconn)
            else:
                if dconn is not None:
                    edge.dst.add_in_connector(dconn)
                if sconn is not None:
                    edge.src.add_out_connector(sconn)

            # Propagate current memlet to produce the next one
            if i < len(edges) - 1:
                snode = edge.dst if propagate_forward else edge.src
                cur_memlet = propagate_memlet(self, cur_memlet, snode, True)

    # DEPRECATED FUNCTIONS
    ######################################
    def add_array(
            self,
            name,
            shape,
            dtype,
            storage=dtypes.StorageType.Default,
            materialize_func=None,
            transient=False,
            strides=None,
            offset=None,
            toplevel=False,
            debuginfo=None,
    ):
        """ @attention: This function is deprecated. """
        warnings.warn(
            'The "SDFGState.add_array" API is deprecated, please '
            'use "SDFG.add_array" and "SDFGState.add_access"',
            DeprecationWarning)
        # Workaround to allow this legacy API
        if name in self.parent._arrays:
            del self.parent._arrays[name]
        self.parent.add_array(
            name,
            shape,
            dtype,
            storage,
            materialize_func,
            transient,
            strides,
            offset,
            toplevel,
            debuginfo,
        )
        return self.add_access(name, debuginfo)

    def add_stream(
            self,
            name,
            dtype,
            veclen=1,
            buffer_size=1,
            shape=(1, ),
            storage=dtypes.StorageType.Default,
            transient=False,
            strides=None,
            offset=None,
            toplevel=False,
            debuginfo=None,
    ):
        """ @attention: This function is deprecated. """
        warnings.warn(
            'The "SDFGState.add_stream" API is deprecated, please '
            'use "SDFG.add_stream" and "SDFGState.add_access"',
            DeprecationWarning)
        # Workaround to allow this legacy API
        if name in self.parent._arrays:
            del self.parent._arrays[name]
        self.parent.add_stream(
            name,
            dtype,
            veclen,
            buffer_size,
            shape,
            storage,
            transient,
            strides,
            offset,
            toplevel,
            debuginfo,
        )
        return self.add_access(name, debuginfo)

    def add_scalar(
            self,
            name,
            dtype,
            storage=dtypes.StorageType.Default,
            transient=False,
            toplevel=False,
            debuginfo=None,
    ):
        """ @attention: This function is deprecated. """
        warnings.warn(
            'The "SDFGState.add_scalar" API is deprecated, please '
            'use "SDFG.add_scalar" and "SDFGState.add_access"',
            DeprecationWarning)
        # Workaround to allow this legacy API
        if name in self.parent._arrays:
            del self.parent._arrays[name]
        self.parent.add_scalar(name, dtype, storage, transient, toplevel,
                               debuginfo)
        return self.add_access(name, debuginfo)

    def add_transient(
            self,
            name,
            shape,
            dtype,
            storage=dtypes.StorageType.Default,
            materialize_func=None,
            strides=None,
            offset=None,
            toplevel=False,
            debuginfo=None,
    ):
        """ @attention: This function is deprecated. """
        return self.add_array(
            name,
            shape,
            dtype,
            storage,
            materialize_func,
            True,
            strides,
            offset,
            toplevel,
            debuginfo,
        )

    # SDFG queries
    ######################################
    def find_node(self, node_id_or_label):
        """ Finds a node according to its ID (if integer is
            provided) or label (if string is provided).

            @param node_id_or_label  Node ID (if int) or label (if str)
            @return A nodes.Node object
        """

        if isinstance(node_id_or_label, str):
            for n in self.nodes():
                if n.label == node_id_or_label:
                    return n
            raise LookupError("Node %s not found" % node_id_or_label)
        elif isinstance(node_id_or_label, int):
            return self.nodes()[node_id_or_label]
        else:
            raise TypeError("node_id_or_label is not an int nor string")

    def is_empty(self):
        return len([
            n for n in self.nodes() if not isinstance(n, nd.EmptyTasklet)
        ]) == 0

    def fill_scope_connectors(self):
        """ Creates new "IN_%d" and "OUT_%d" connectors on each scope entry
            and exit, depending on array names. """
        for nid, node in enumerate(self.nodes()):
            ####################################################
            # Add connectors to scope entries
            if isinstance(node, nd.EntryNode):
                # Find current number of input connectors
                num_inputs = len([
                    e for e in self.in_edges(node)
                    if e.dst_conn is not None and e.dst_conn.startswith("IN_")
                ])

                conn_to_data = {}

                # Append input connectors and get mapping of connectors to data
                for edge in self.in_edges(node):
                    if edge.dst_conn is not None and edge.dst_conn.startswith(
                            "IN_"):
                        conn_to_data[edge.data.data] = edge.dst_conn[3:]

                    # We're only interested in edges without connectors
                    if edge.dst_conn is not None:
                        continue
                    edge._dst_conn = "IN_" + str(num_inputs + 1)
                    node._in_connectors.add(edge.dst_conn)
                    conn_to_data[edge.data.data] = num_inputs + 1

                    num_inputs += 1

                # Set the corresponding output connectors
                for edge in self.out_edges(node):
                    if edge.src_conn is not None:
                        continue
                    if edge.data.data is None:
                        continue
                    edge._src_conn = "OUT_" + str(conn_to_data[edge.data.data])
                    node._out_connectors.add(edge.src_conn)
            ####################################################
            # Same treatment for scope exits
            if isinstance(node, nd.ExitNode):
                # Find current number of output connectors
                num_outputs = len([
                    e for e in self.out_edges(node)
                    if e.src_conn is not None and e.src_conn.startswith("OUT_")
                ])

                conn_to_data = {}

                # Append output connectors and get mapping of connectors to data
                for edge in self.out_edges(node):
                    if edge.src_conn is not None and edge.src_conn.startswith(
                            "OUT_"):
                        conn_to_data[edge.data.data] = edge.src_conn[4:]

                    # We're only interested in edges without connectors
                    if edge.src_conn is not None:
                        continue
                    edge._src_conn = "OUT_" + str(num_outputs + 1)
                    node._out_connectors.add(edge.src_conn)
                    conn_to_data[edge.data.data] = num_outputs + 1

                    num_outputs += 1

                # Set the corresponding input connectors
                for edge in self.in_edges(node):
                    if edge.dst_conn is not None:
                        continue
                    if edge.data.data is None:
                        continue
                    edge._dst_conn = "IN_" + str(conn_to_data[edge.data.data])
                    node._in_connectors.add(edge.dst_conn)

    def validate(self, sdfg, state_id) -> None:
        """ Verifies the correctness of an SDFG state by applying multiple
            tests. Raises an InvalidSDFGError with the erroneous node on
            failure.
        """
        if not validate_name(self._label):
            raise InvalidSDFGError("Invalid state name", sdfg, state_id)

        if self._parent != sdfg:
            raise InvalidSDFGError(
                "State does not point to the correct "
                "parent", sdfg, state_id)

        # Used in memlet validation
        if dace.Config.get_bool('experimental', 'validate_undefs'):
            scope_tree = self.scope_tree()

        # Unreachable
        ########################################
        if (sdfg.number_of_nodes() > 1 and sdfg.in_degree(self) == 0
                and sdfg.out_degree(self) == 0):
            raise InvalidSDFGError("Unreachable state", sdfg, state_id)

        for nid, node in enumerate(self.nodes()):
            # Node validation
            try:
                node.validate(sdfg, self)
            except Exception as ex:
                raise InvalidSDFGNodeError(
                    "Node validation failed: " + str(ex), sdfg, state_id, nid)

            # Isolated nodes
            ########################################
            if self.in_degree(node) + self.out_degree(node) == 0:
                # One corner case: OK if this is a code node
                if isinstance(node, nd.CodeNode):
                    pass
                else:
                    raise InvalidSDFGNodeError("Isolated node", sdfg, state_id,
                                               nid)

            # Scope tests
            ########################################
            if isinstance(node, nd.EntryNode):
                if len(self.exit_nodes(node)) == 0:
                    raise InvalidSDFGNodeError(
                        "Entry node does not have matching "
                        "exit node",
                        sdfg,
                        state_id,
                        nid,
                    )

            if isinstance(node, (nd.EntryNode, nd.ExitNode)):
                for iconn in node.in_connectors:
                    if (iconn is not None and iconn.startswith("IN_") and
                        ("OUT_" + iconn[3:]) not in node.out_connectors):
                        raise InvalidSDFGNodeError(
                            "No match for input connector %s in output "
                            "connectors" % iconn,
                            sdfg,
                            state_id,
                            nid,
                        )
                for oconn in node.out_connectors:
                    if (oconn is not None and oconn.startswith("OUT_")
                            and ("IN_" + oconn[4:]) not in node.in_connectors):
                        raise InvalidSDFGNodeError(
                            "No match for output connector %s in input "
                            "connectors" % oconn,
                            sdfg,
                            state_id,
                            nid,
                        )

            # Node-specific tests
            ########################################
            if isinstance(node, nd.AccessNode):
                if node.data not in sdfg.arrays:
                    raise InvalidSDFGNodeError(
                        "Access node must point to a valid array name in the SDFG",
                        sdfg,
                        state_id,
                        nid,
                    )

                # Find uninitialized transients
                arr = sdfg.arrays[node.data]
                if (arr.transient and self.in_degree(node) == 0
                        and self.out_degree(node) > 0):
                    # Find other instances of node in predecessor states
                    states = sdfg.predecessor_states(self)
                    input_found = False
                    for state in states:
                        for onode in state.nodes():
                            if (isinstance(onode, nd.AccessNode)
                                    and onode.data == node.data):
                                if state.in_degree(onode) > 0:
                                    input_found = True
                                    break
                        if input_found:
                            break
                    if not input_found and node.setzero == False:
                        warnings.warn(
                            'WARNING: Use of uninitialized transient "%s" in state %s'
                            % (node.data, self.label))

            if isinstance(node,
                          nd.Reduce) and (len(self.in_edges(node)) != 1
                                          or len(self.out_edges(node)) != 1):
                raise InvalidSDFGNodeError(
                    "Reduce node must have exactly one input and output edges",
                    sdfg,
                    state_id,
                    nid,
                )

            if (isinstance(node, nd.ConsumeEntry)
                    and "IN_stream" not in node.in_connectors):
                raise InvalidSDFGNodeError(
                    "Consume entry node must have an input stream", sdfg,
                    state_id, nid)
            if (isinstance(node, nd.ConsumeEntry)
                    and "OUT_stream" not in node.out_connectors):
                raise InvalidSDFGNodeError(
                    "Consume entry node must have an internal stream",
                    sdfg,
                    state_id,
                    nid,
                )

            # Connector tests
            ########################################
            # Check for duplicate connector names (unless it's a nested SDFG)
            if (len(node.in_connectors & node.out_connectors) > 0
                    and not isinstance(node, nd.NestedSDFG)):
                dups = node.in_connectors & node.out_connectors
                raise InvalidSDFGNodeError(
                    "Duplicate connectors: " + str(dups), sdfg, state_id, nid)

            # Check for dangling connectors (incoming)
            for conn in node.in_connectors:
                incoming_edges = 0
                for e in self.in_edges(node):
                    # Connector found
                    if e.dst_conn == conn:
                        incoming_edges += 1

                if incoming_edges == 0:
                    raise InvalidSDFGNodeError(
                        "Dangling in-connector %s" % conn, sdfg, state_id, nid)
                # Connectors may have only one incoming edge
                # Due to input connectors of scope exit, this is only correct
                # in some cases:
                if incoming_edges > 1 and not isinstance(node, nd.ExitNode):
                    raise InvalidSDFGNodeError(
                        "Connector %s cannot have more "
                        "than one incoming edge, found %d" % (conn,
                                                              incoming_edges),
                        sdfg,
                        state_id,
                        nid,
                    )

            # Check for dangling connectors (outgoing)
            for conn in node.out_connectors:
                outgoing_edges = 0
                for e in self.out_edges(node):
                    # Connector found
                    if e.src_conn == conn:
                        outgoing_edges += 1

                if outgoing_edges == 0:
                    raise InvalidSDFGNodeError(
                        "Dangling out-connector %s" % conn, sdfg, state_id,
                        nid)

                # In case of scope exit, only one outgoing edge per connector
                # is allowed.
                if outgoing_edges > 1 and isinstance(node, nd.ExitNode):
                    raise InvalidSDFGNodeError(
                        "Connector %s cannot have more "
                        "than one outgoing edge, found %d" % (conn,
                                                              outgoing_edges),
                        sdfg,
                        state_id,
                        nid,
                    )

            # Check for edges to nonexistent connectors
            for e in self.in_edges(node):
                if e.dst_conn is not None and e.dst_conn not in node.in_connectors:
                    raise InvalidSDFGNodeError(
                        ("Memlet %s leading to " + "nonexistent connector %s")
                        % (str(e.data), e.dst_conn),
                        sdfg,
                        state_id,
                        nid,
                    )
            for e in self.out_edges(node):
                if e.src_conn is not None and e.src_conn not in node.out_connectors:
                    raise InvalidSDFGNodeError(
                        ("Memlet %s coming from " + "nonexistent connector %s")
                        % (str(e.data), e.src_conn),
                        sdfg,
                        state_id,
                        nid,
                    )
            ########################################

        # Memlet checks
        scope = self.scope_dict()
        for eid, e in enumerate(self.edges()):
            # Edge validation
            try:
                e.data.validate(sdfg, self)
            except Exception as ex:
                raise InvalidSDFGEdgeError(
                    "Edge validation failed: " + str(ex), sdfg, state_id, eid)

            # For every memlet, obtain its full path in the DFG
            path = self.memlet_path(e)
            src_node = path[0].src
            dst_node = path[-1].dst

            # Check if memlet data matches src or dst nodes
            if (e.data.data is not None
                    and (isinstance(src_node, nd.AccessNode)
                         or isinstance(dst_node, nd.AccessNode))
                    and (not isinstance(src_node, nd.AccessNode)
                         or e.data.data != src_node.data)
                    and (not isinstance(dst_node, nd.AccessNode)
                         or e.data.data != dst_node.data)):
                raise InvalidSDFGEdgeError(
                    "Memlet data does not match source or destination "
                    "data nodes)",
                    sdfg,
                    state_id,
                    eid,
                )

            # Check memlet subset validity with respect to source/destination nodes
            if e.data.data is not None and e.data.allow_oob == False:
                subset_node = (dst_node if isinstance(dst_node, nd.AccessNode)
                               and e.data.data == dst_node.data else src_node)
                other_subset_node = (dst_node
                                     if isinstance(dst_node, nd.AccessNode)
                                     and e.data.data != dst_node.data else
                                     src_node)

                if isinstance(subset_node, nd.AccessNode):
                    arr = sdfg.arrays[subset_node.data]
                    # Dimensionality
                    if e.data.subset.dims() != len(arr.shape):
                        raise InvalidSDFGEdgeError(
                            "Memlet subset does not match node dimension "
                            "(expected %d, got %d)" % (len(arr.shape),
                                                       e.data.subset.dims()),
                            sdfg,
                            state_id,
                            eid,
                        )

                    # Bounds
                    if any(((minel + off) < 0) == True for minel, off in zip(
                            e.data.subset.min_element(), arr.offset)):
                        raise InvalidSDFGEdgeError(
                            "Memlet subset negative out-of-bounds", sdfg,
                            state_id, eid)
                    if any(((maxel + off) >= s) == True
                           for maxel, s, off in zip(
                               e.data.subset.max_element(), arr.shape,
                               arr.offset)):
                        raise InvalidSDFGEdgeError(
                            "Memlet subset out-of-bounds", sdfg, state_id, eid)
                # Test other_subset as well
                if e.data.other_subset is not None and isinstance(
                        other_subset_node, nd.AccessNode):
                    arr = sdfg.arrays[other_subset_node.data]
                    # Dimensionality
                    if e.data.other_subset.dims() != len(arr.shape):
                        raise InvalidSDFGEdgeError(
                            "Memlet other_subset does not match node dimension "
                            "(expected %d, got %d)" % (len(
                                arr.shape), e.data.other_subset.dims()),
                            sdfg,
                            state_id,
                            eid,
                        )

                    # Bounds
                    if any(((minel + off) < 0) == True for minel, off in zip(
                            e.data.other_subset.min_element(), arr.offset)):
                        raise InvalidSDFGEdgeError(
                            "Memlet other_subset negative out-of-bounds",
                            sdfg,
                            state_id,
                            eid,
                        )
                    if any(((maxel + off) >= s) == True
                           for maxel, s, off in zip(
                               e.data.other_subset.max_element(), arr.shape,
                               arr.offset)):
                        raise InvalidSDFGEdgeError(
                            "Memlet other_subset out-of-bounds", sdfg,
                            state_id, eid)

                # Test subset and other_subset for undefined symbols
                if dace.Config.get_bool('experimental', 'validate_undefs'):
                    defined_symbols = set(
                        map(str, scope_tree[scope[e.dst]].defined_vars))
                    undefs = (e.data.subset.free_symbols - defined_symbols)
                    if len(undefs) > 0:
                        raise InvalidSDFGEdgeError(
                            'Undefined symbols %s found in memlet subset' %
                            undefs, sdfg, state_id, eid)
                    if e.data.other_subset is not None:
                        undefs = (
                            e.data.other_subset.free_symbols - defined_symbols)
                        if len(undefs) > 0:
                            raise InvalidSDFGEdgeError(
                                'Undefined symbols %s found in memlet '
                                'other_subset' % undefs, sdfg, state_id, eid)
            #######################################

            # Memlet path scope lifetime checks
            # If scope(src) == scope(dst): OK
            if scope[src_node] == scope[dst_node] or src_node == scope[dst_node]:
                pass
            # If scope(src) contains scope(dst), then src must be a data node
            elif scope_contains_scope(scope, src_node, dst_node):
                if not isinstance(src_node, nd.AccessNode):
                    raise InvalidSDFGEdgeError(
                        "Memlet creates an "
                        "invalid path (source node %s should "
                        "be a data node)" % str(src_node),
                        sdfg,
                        state_id,
                        eid,
                    )
            # If scope(dst) contains scope(src), then dst must be a data node
            elif scope_contains_scope(scope, dst_node, src_node):
                if not isinstance(dst_node, nd.AccessNode):
                    raise InvalidSDFGEdgeError(
                        "Memlet creates an "
                        "invalid path (sink node %s should "
                        "be a data node)" % str(dst_node),
                        sdfg,
                        state_id,
                        eid,
                    )
            # If scope(dst) is disjoint from scope(src), it's an illegal memlet
            else:
                raise InvalidSDFGEdgeError(
                    "Illegal memlet between disjoint scopes", sdfg, state_id,
                    eid)

            # Check dimensionality of memory access
            if isinstance(e.data.subset, (sbs.Range, sbs.Indices)):
                if e.data.subset.dims() != len(sdfg.arrays[e.data.data].shape):
                    raise InvalidSDFGEdgeError(
                        "Memlet subset uses the wrong dimensions"
                        " (%dD for a %dD data node)" %
                        (e.data.subset.dims(),
                         len(sdfg.arrays[e.data.data].shape)),
                        sdfg,
                        state_id,
                        eid,
                    )

            # Verify that source and destination subsets contain the same
            # number of elements
            if e.data.other_subset is not None and not (
                (isinstance(src_node, nd.AccessNode)
                 and isinstance(sdfg.arrays[src_node.data], dt.Stream)) or
                (isinstance(dst_node, nd.AccessNode)
                 and isinstance(sdfg.arrays[dst_node.data], dt.Stream))):
                if (e.data.subset.num_elements() !=
                        e.data.other_subset.num_elements()):
                    raise InvalidSDFGEdgeError(
                        'Dimensionality mismatch between src/dst subsets',
                        sdfg, state_id, eid)
        ########################################


def scope_contains_scope(sdict, node, other_node):
    """ Returns true iff scope of `node` contains the scope of  `other_node`.
    """
    curnode = other_node
    nodescope = sdict[node]
    while curnode is not None:
        curnode = sdict[curnode]
        if curnode == nodescope:
            return True
    return False


def find_input_arraynode(graph, edge):
    result = graph.memlet_path(edge)[0]
    if not isinstance(result.src, nd.AccessNode):
        raise RuntimeError("Input array node not found for memlet " +
                           str(edge.data))
    return result.src


def find_output_arraynode(graph, edge):
    result = graph.memlet_path(edge)[-1]
    if not isinstance(result.dst, nd.AccessNode):
        raise RuntimeError("Output array node not found for memlet " +
                           str(edge.data))
    return result.dst


def _scope_subgraph(graph, entry_node, include_entry, include_exit):
    if not isinstance(entry_node, nd.EntryNode):
        raise TypeError("Received {}: should be dace.nodes.EntryNode".format(
            type(entry_node).__name__))
    node_to_children = graph.scope_dict(True)
    if include_exit:
        children_nodes = set(node_to_children[entry_node])
    else:
        # Assume the last node in the scope list is the exit node
        children_nodes = set(node_to_children[entry_node][:-1])
    map_nodes = [
        node for node in children_nodes if isinstance(node, nd.EntryNode)
    ]
    while len(map_nodes) > 0:
        next_map_nodes = []
        # Traverse children map nodes
        for map_node in map_nodes:
            # Get child map subgraph (1 level)
            more_nodes = set(node_to_children[map_node])
            # Unionize children_nodes with new nodes
            children_nodes |= more_nodes
            # Add nodes of the next level to next_map_nodes
            next_map_nodes.extend([
                node for node in more_nodes if isinstance(node, nd.EntryNode)
            ])
        map_nodes = next_map_nodes

    if include_entry:
        children_nodes.add(entry_node)

    # Preserve order of nodes
    return ScopeSubgraphView(graph,
                             [n for n in graph.nodes() if n in children_nodes])


def _scope_dict_inner(graph, node_queue, current_scope, node_to_children,
                      result):
    """ Returns a queue of nodes that are external to the current scope. """
    # Initialize an empty list, if necessary
    if node_to_children and current_scope not in result:
        result[current_scope] = []

    external_queue = collections.deque()

    visited = set()
    while len(node_queue) > 0:
        node = node_queue.popleft()

        # If this node has been visited already, skip it
        if node in visited:
            continue
        visited.add(node)

        # Set the node parent (or its parent's children)
        if not node_to_children:
            result[node] = current_scope
        else:
            result[current_scope].append(node)

        successors = [n for n in graph.successors(node) if n not in visited]

        # If this is an Entry Node, we need to recurse further
        if isinstance(node, nd.EntryNode):
            node_queue.extend(
                _scope_dict_inner(graph, collections.deque(successors), node,
                                  node_to_children, result))
        # If this is an Exit Node, we push the successors to the external
        # queue
        elif isinstance(node, nd.ExitNode):
            external_queue.extend(successors)
        # Otherwise, it is a plain node, and we push its successors to the
        # same queue
        else:
            node_queue.extend(successors)

    return external_queue


def _scope_dict_to_ids(state: SDFGState, scope_dict: Dict[Any, List[Any]]):
    """ Return a JSON-serializable dictionary of a scope dictionary,
        using integral node IDs instead of object references. """

    def node_id_or_none(node):
        if node is None: return -1
        return state.node_id(node)

    return {
        node_id_or_none(k): [node_id_or_none(vi) for vi in v]
        for k, v in scope_dict.items()
    }


def concurrent_subgraphs(graph):
    """ Finds subgraphs of an SDFGState or ScopeSubgraphView that can
        run concurrently. """
    if not (isinstance(graph, SDFGState)
            or isinstance(graph, ScopeSubgraphView)):
        raise TypeError(
            "Expected SDFGState or ScopeSubgraphView, got: {}".format(
                type(graph).__name__))
    candidates = graph.source_nodes()
    components = collections.OrderedDict()  # {start node: nodes in component}
    for cand in candidates:
        if isinstance(cand, dace.graph.nodes.AccessNode):
            # AccessNodes can be read from multiple concurrent components, so
            # check all out edges
            start_nodes = [e.dst for e in graph.out_edges(cand)]
            for n in start_nodes:
                if n not in components:
                    components[n] = {cand, n}
                else:
                    # Components can read from multiple start arrays
                    components[n].add(cand)
        else:
            # The source node == the first control or compute node
            components[cand] = {cand}
    subgraphs = []  # [{nodes in subgraph}]
    for i, start_node in enumerate(components):
        # Do BFS and find all nodes reachable from this start node
        seen = set()
        to_search = [start_node]
        while len(to_search) > 0:
            node = to_search.pop()
            if node in seen:
                continue
            seen.add(node)
            for e in graph.out_edges(node):
                if e.dst not in seen:
                    to_search.append(e.dst)
        # If this component overlaps with any previously determined components,
        # fuse them
        for other in subgraphs:
            if len(other & seen) > 0:
                # Add both traversed node and potential data source nodes
                other |= seen | components[start_node]
                break
        else:
            # If there was no overlap, this is a concurrent subgraph
            subgraphs.append(seen | components[start_node])
    # Now stick each of the found components in a ScopeSubgraphView and return
    # them. Sort according to original order of nodes
    all_nodes = graph.nodes()
    return [
        ScopeSubgraphView(graph, [n for n in all_nodes if n in sg])
        for sg in subgraphs
    ]


def scope_symbols(dfg):
    """ Returns all symbols used in scopes within the given DFG, separated
        into (iteration variables, symbols used in subsets). """
    iteration_variables = collections.OrderedDict()
    subset_symbols = collections.OrderedDict()
    for n in dfg.nodes():
        if isinstance(n, dace.graph.nodes.NestedSDFG):
            iv, ss = n.sdfg.scope_symbols()
            iteration_variables.update(iv)
            subset_symbols.update(ss)
            continue
        if not isinstance(n, dace.graph.nodes.EntryNode):
            continue
        if isinstance(n, dace.graph.nodes.MapEntry):
            for param in n.params:
                iteration_variables[param] = dt.Scalar(
                    symbolic.symbol(param).dtype)
            for dim in n.map.range:
                try:
                    for i in dim:
                        if isinstance(i, sp.Expr):
                            subset_symbols.update((k.name, dt.Scalar(k.dtype))
                                                  for k in i.free_symbols)
                except TypeError:  # X object is not iterable
                    if isinstance(dim, sp.Expr):
                        result.update((k.name, dt.Scalar(k.dtype))
                                      for k in dim.free_symbols)
                    else:
                        raise TypeError(
                            "Unexpected map range type for {}: {}".format(
                                n.map,
                                type(n.map.range).__name__))
        elif isinstance(n, dace.graph.nodes.ConsumeEntry):
            # Add PE index as iteration variable
            iteration_variables[n.consume.pe_index] = dt.Scalar(
                symbolic.symbol(n.consume.pe_index).dtype)
            if isinstance(n.consume.num_pes, sp.Expr):
                subset_symbols.update((k.name, dt.Scalar(k.dtype))
                                      for k in n.consume.num_pes.free_symbols)
        else:
            raise TypeError("Unsupported entry node type: {}".format(
                type(n).__name__))
    return iteration_variables, subset_symbols


def data_symbols(dfg):
    """ Returns all symbols used in data nodes within the specified DFG. """
    sdfg = dfg.parent
    result = collections.OrderedDict()
    # Scalars determining the size of arrays
    for d in dfg.nodes():
        # Update symbols with symbols in nested SDFGs
        if isinstance(d, nd.NestedSDFG):
            result.update(d.sdfg.data_symbols(True))
            continue
        if not isinstance(d, nd.AccessNode):
            continue
        ddesc = d.desc(sdfg)
        for s in itertools.chain(ddesc.shape, ddesc.strides, ddesc.offset):
            if isinstance(s, sp.Expr):
                result.update((k.name, dt.Scalar(k.dtype))
                              for k in s.free_symbols
                              if not k.name.startswith("__dace"))
    return result


def undefined_symbols(sdfg, obj, include_scalar_data):
    """ Returns all symbols used in this object that are undefined, and thus
        must be given as input parameters. """
    scalar_arguments = sdfg.scalar_parameters(False)
    if include_scalar_data:
        symbols = collections.OrderedDict(
            (name, data) for name, data in scalar_arguments)
    else:
        symbols = collections.OrderedDict()
    defined = set(sdfg.constants.keys())
    symbols.update(
        obj.data_symbols(True)
        if isinstance(obj, SDFG) else obj.data_symbols())
    assigned, used = obj.interstate_symbols()
    defined |= assigned.keys()
    symbols.update(used)
    iteration_variables, subset_symbols = obj.scope_symbols()
    symbols.update(subset_symbols)
    if sdfg.parent is not None:
        # Find parent Nested SDFG node
        parent_node = next(
            n for n in sdfg.parent.nodes()
            if isinstance(n, nd.NestedSDFG) and n.sdfg.name == sdfg.name)
        defined |= sdfg._parent_sdfg.symbols_defined_at(
            parent_node, sdfg.parent).keys()
    # Don't include iteration variables
    # (TODO: this is too lenient; take scope into account)
    defined |= iteration_variables.keys()
    defined |= {
        n.data
        for n, scope in obj.all_nodes_recursive()
        if (isinstance(n, dace.graph.nodes.AccessNode) and (
            scope.parent is None and n.desc(scope).transient or scope.parent))
    }
    symbols = collections.OrderedDict(
        (key, value) for key, value in symbols.items()
        if key not in defined and not key.startswith('__dace'))
    return symbols


def interstate_symbols(dfg):
    """ Returns all symbols used in interstate edges in nested SDFGs within
        this state. """
    assigned = collections.OrderedDict()
    used = collections.OrderedDict()
    for node in dfg.nodes():
        if isinstance(node, dace.graph.nodes.NestedSDFG):
            a, u = node.sdfg.interstate_symbols()
            assigned.update(a)
            used.update(u)
    return assigned, used


def top_level_transients(dfg):
    """ Iterate over top-level transients (i.e., ones that exist in multiple
        states or scopes) of the passed dataflow graph. """
    sdfg = dfg.parent
    visited_transients = set()
    scope_dict = dfg.scope_dict(node_to_children=True)
    for node in scope_dict[None]:  # Top-level nodes
        if not isinstance(node, nd.AccessNode):
            continue
        if node.data in visited_transients:
            continue
        if not node.desc(sdfg).transient:
            continue
        visited_transients.add(node.data)
        yield node.data


def all_transients(dfg):
    """ Iterate over all transient data in the specified dataflow graph. """
    visited = set()
    for node in dfg.nodes():
        if not isinstance(node, dace.graph.nodes.AccessNode):
            continue
        if not node.desc(dfg.parent).transient:
            continue
        if node.data in visited:
            continue
        visited.add(node.data)
        yield node.data


def local_transients(sdfg, dfg, entry_node):
    """ Returns transients local to the scope defined by the specified entry
        node in the dataflow graph. """
    scope_dict = dfg.scope_dict(node_to_children=False)
    shared_transients = set(sdfg.shared_transients())
    in_scope = set()
    out_scope = set()
    for node in dfg.nodes():
        if not isinstance(node, nd.AccessNode):
            continue
        if not node.desc(sdfg).transient:
            continue
        if node.data in shared_transients:
            continue
        if scope_dict[node] == entry_node:
            in_scope.add(node.data)
        else:
            # Since nodes can appear in multiple places, make sure it's not
            # present anywhere else by keeping track of transients not in this
            # scope
            out_scope.add(node.data)
    transients = dtypes.deduplicate([
        n.data for n in dfg.nodes()
        if isinstance(n, dace.graph.nodes.AccessNode) and n.data in in_scope
        and n.data not in out_scope
    ])
    return transients


def compile(function_or_sdfg, *args, **kwargs):
    """ Obtain a runnable binary from a Python (@dace.program) function. """
    if isinstance(function_or_sdfg, dace.frontend.python.parser.DaceProgram):
        sdfg = dace.frontend.python.parser.parse_from_function(
            function_or_sdfg, *args, **kwargs)
    elif isinstance(function_or_sdfg, SDFG):
        sdfg = function_or_sdfg
    else:
        raise TypeError("Unsupported function type")
    return sdfg.compile(**kwargs)


def is_devicelevel(sdfg: SDFG, state: SDFGState, node: dace.graph.nodes.Node):
    """ Tests whether a node in an SDFG is contained within GPU device-level
        code.
        @param sdfg: The SDFG in which the node resides.
        @param state: The SDFG state in which the node resides.
        @param node: The node in question
        @return: True if node is in device-level code, False otherwise.
    """
    while sdfg is not None:
        sdict = state.scope_dict()
        scope = sdict[node]
        while scope is not None:
            if scope.schedule in dtypes.GPU_SCHEDULES:
                return True
            scope = sdict[scope]
        # Traverse up nested SDFGs
        if sdfg.parent is not None:
            if isinstance(sdfg.parent, SDFGState):
                parent = sdfg.parent.parent
            else:
                parent = sdfg.parent
            state, node = next(
                (s, n) for s in parent.nodes() for n in s.nodes()
                if isinstance(n, nd.NestedSDFG) and n.sdfg.name == sdfg.name)
        else:
            parent = sdfg.parent
        sdfg = parent
    return False


def replace(subgraph: Union[SDFGState, ScopeSubgraphView, SubgraphView],
            name: str, new_name: str):
    """ Finds and replaces all occurrences of a symbol or array in the given
        subgraph.
        @param subgraph: The given graph or subgraph to replace in.
        @param name: Name to find.
        @param new_name: Name to replace.
    """
    symrepl = {
        symbolic.symbol(name):
        symbolic.symbol(new_name) if isinstance(new_name, str) else new_name
    }

    def replsym(symlist):
        if symlist is None:
            return None
        if isinstance(symlist, (symbolic.SymExpr, symbolic.symbol, sp.Basic)):
            return symlist.subs(symrepl)
        for i, dim in enumerate(symlist):
            try:
                symlist[i] = tuple(
                    d.subs(symrepl) if symbolic.issymbolic(d) else d
                    for d in dim)
            except TypeError:
                symlist[i] = (dim.subs(symrepl)
                              if symbolic.issymbolic(dim) else dim)
        return symlist

    # Replace in node properties
    for node in subgraph.nodes():
        for propclass, propval in node.properties():
            pname = propclass.attr_name
            if isinstance(propclass, properties.SymbolicProperty):
                setattr(node, pname, propval.subs({name: new_name}))
            if isinstance(propclass, properties.DataProperty):
                if propval == name:
                    setattr(node, pname, new_name)
            if isinstance(propclass, properties.RangeProperty):
                setattr(node, pname, replsym(propval))
            if isinstance(propclass, properties.CodeProperty):
                for stmt in propval['code_or_block']:
                    ASTFindReplace({name: new_name}).visit(stmt)

    # Replace in memlets
    for edge in subgraph.edges():
        if edge.data.data == name:
            edge.data.data = new_name
        edge.data.subset = replsym(edge.data.subset)
        edge.data.other_subset = replsym(edge.data.other_subset)


def is_array_stream_view(sdfg: SDFG, dfg: SDFGState, node: nd.AccessNode):
    """ Test whether a stream is directly connected to an array. """

    # Test all memlet paths from the array. If the path goes directly
    # to/from a stream, construct a stream array view
    all_source_paths = []
    source_paths = []
    all_sink_paths = []
    sink_paths = []
    for e in dfg.in_edges(node):
        src_node = dfg.memlet_path(e)[0].src
        # Append empty path to differentiate between a copy and an array-view
        if isinstance(src_node, nd.CodeNode):
            all_source_paths.append(None)
        # Append path from source node
        if isinstance(src_node, nd.AccessNode) and isinstance(
                src_node.desc(sdfg), dt.Array):
            source_paths.append(src_node)
    for e in dfg.out_edges(node):
        sink_node = dfg.memlet_path(e)[-1].dst

        # Append empty path to differentiate between a copy and an array-view
        if isinstance(sink_node, nd.CodeNode):
            all_sink_paths.append(None)
        # Append path to sink node
        if isinstance(sink_node, nd.AccessNode) and isinstance(
                sink_node.desc(sdfg), dt.Array):
            sink_paths.append(sink_node)

    all_sink_paths.extend(sink_paths)
    all_source_paths.extend(source_paths)

    # Special case: stream can be represented as a view of an array
    if ((len(all_source_paths) > 0 and len(sink_paths) == 1)
            or (len(all_sink_paths) > 0 and len(source_paths) == 1)):
        # TODO: What about a source path?
        arrnode = sink_paths[0]
        # Only works if the stream itself is not an array of streams
        if list(node.desc(sdfg).shape) == [1]:
            node.desc(sdfg).sink = arrnode.data  # For memlet generation
            arrnode.desc(
                sdfg).src = node.data  # TODO: Move src/sink to node, not array
            return True
    return False


def _get_optimizer_class(class_override):
    """ Imports and returns a class string defined in the configuration
        (under "optimizer.interface") or overridden in the input
        class_override argument. Empty string, False, or failure to find the
        class skips the process.

        @note: This method uses pydoc to locate the class.
    """
    clazz = class_override
    if class_override is None:
        clazz = Config.get("optimizer", "interface")

    if clazz == "" or clazz == False:
        return None

    result = locate(clazz)
    if result is None:
        warnings.warn('Optimizer interface class "%s" not found' % clazz)

    return result<|MERGE_RESOLUTION|>--- conflicted
+++ resolved
@@ -260,12 +260,8 @@
 
         # Inject the undefined symbols
         tmp['undefined_symbols'] = [
-<<<<<<< HEAD
-            (k, v.to_json()) for k, v in self.undefined_symbols(True).items()
-=======
             (k, v.to_json())
             for k, v in sorted(self.undefined_symbols(True).items())
->>>>>>> b45b83ad
         ]
         tmp['scalar_parameters'] = [(k, v.to_json()) for k, v in sorted(
             self.scalar_parameters(True), key=lambda x: x[0])]
