--- conflicted
+++ resolved
@@ -4,11 +4,7 @@
 import copy as cp
 import sympy as sp
 import numpy
-<<<<<<< HEAD
-from typing import Set, Tuple
-=======
-from typing import Set, Sequence
->>>>>>> 47c73e74
+from typing import Set, Sequence, Tuple
 
 import dace.dtypes as dtypes
 from dace.codegen import cppunparse
@@ -58,10 +54,10 @@
     return Scalar(dtypes.typeclass(type(obj)))
 
 
-<<<<<<< HEAD
 def _prod(sequence):
     return functools.reduce(lambda a, b: a * b, sequence, 1)
-=======
+
+
 def find_new_name(name: str, existing_names: Sequence[str]) -> str:
     """
     Returns a name that matches the given ``name`` as a prefix, but does not
@@ -80,7 +76,6 @@
         cur_offset += 1
         new_name = name + '_' + str(cur_offset)
     return new_name
->>>>>>> 47c73e74
 
 
 @make_properties
