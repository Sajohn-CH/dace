--- conflicted
+++ resolved
@@ -927,27 +927,17 @@
         for is_output, name, node, _ in external_streams:
             self._dispatcher.defined_vars.add_global(name, DefinedType.Stream,
                                                      node.ctype)
-<<<<<<< HEAD
             num_kernels = dace.symbolic.evaluate(node.shape[0], sdfg.constants)
+            key = 0 if is_output else 1
             if num_kernels > 1:
-                for i in range(num_kernels):
-                    unrolled_name = f'{name}_{i}'
-                    if unrolled_name not in self._stream_connections:
-                        self._stream_connections[unrolled_name] = [None, None]
-                    self._stream_connections[unrolled_name][
-                        0 if is_output else 1] = '{}_1.{}'.format(kernel_name, unrolled_name)
+                streams = [f'{name}_{i}' for i in range(num_kernels)]
             else: # _num should not be appended, when there is only one kernel
-                if name not in self._stream_connections:
-                    self._stream_connections[name] = [None, None]
-                self._stream_connections[name][
-                    0 if is_output else 1] = '{}_1.{}'.format(kernel_name, name)
-=======
-            if name not in self._stream_connections:
-                self._stream_connections[name] = [None, None]
-            key = 0 if is_output else 1
-            val = '{}_1.{}'.format(kernel_name, name)
-            self._stream_connections[name][key] = val
->>>>>>> 7a35b4ab
+                streams = [name]
+            for stream in streams:
+                if stream not in self._stream_connections:
+                    self._stream_connections[stream] = [None, None]
+                val = '{}_1.{}'.format(kernel_name, stream)
+                self._stream_connections[stream][key] = val
 
         self.generate_modules(sdfg, state, kernel_name, subgraphs,
                               subgraph_parameters, module_stream, entry_stream,
