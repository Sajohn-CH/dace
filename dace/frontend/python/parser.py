--- conflicted
+++ resolved
@@ -2,10 +2,7 @@
 from __future__ import print_function
 import inspect
 import copy
-<<<<<<< HEAD
-=======
 import os
->>>>>>> 76206764
 
 from dace import symbolic, dtypes
 from dace.config import Config
