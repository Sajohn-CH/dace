--- conflicted
+++ resolved
@@ -1418,7 +1418,7 @@
 
         this.project().request(['sdfg_object'], x => {
             console.log("Got snapshot", x);
-            if (typeof (x.sdfg_object) == 'string')
+            if(typeof(x.sdfg_object) == 'string')
                 x.sdfg_object = JSON.parse(x.sdfg_object);
 
             setTimeout(tmp, 10, x);
@@ -3022,46 +3022,16 @@
         type: 'text/plain'
       });
 
-<<<<<<< HEAD
       // If we are replacing a previously generated file we need to
       // manually revoke the object URL to avoid memory leaks.
       if (this._blob !== null) {
         window.URL.revokeObjectURL(this._blob);
       }
-=======
-        let snapshots = this.getTransformationSnapshots();
-        if (typeof (snapshots) == 'string')
-            snapshots = JSON.parse(snapshots);
-        let y = {
-            project_id: this._project_id,
-            data: this._diode.goldenlayout.toConfig(),
-            snapshots: snapshots,
-            last_saved: new Date().toLocaleDateString(),
-            description: "<No description>"
-        };
-        let save_val = JSON.stringify(y);
-
-        // The sdfg is not sufficiently unique.
-        let save_name = prompt("Enter project name");
->>>>>>> 623edade
 
       this._blob = window.URL.createObjectURL(blob);
 
-<<<<<<< HEAD
       return this._blob;
     }
-=======
-        let sp = window.localStorage.getItem("saved_projects");
-        if (sp == null) {
-            sp = [];
-        } else {
-            sp = JSON.parse(sp);
-        }
-
-        sp = [save_name, ...sp];
-        window.localStorage.setItem("saved_projects", JSON.stringify(sp));
-
->>>>>>> 623edade
 
     save() {
         // Save current open file as SDFG
@@ -3081,7 +3051,6 @@
             link.setAttribute('download', filename);
             link.href = this.createblob(sdfg);
             document.body.appendChild(link);
-
             // wait for the link to be added to the document
             window.requestAnimationFrame(function () {
                 var event = new MouseEvent('click');
@@ -5221,18 +5190,11 @@
         } else if (x.metatype == "font") {
             console.warn("Ignoring property type ", x.metatype);
             return elem;
-<<<<<<< HEAD
-        }
-        else if(x.metatype == "SDFGReferenceProperty") {
+        } else if(x.metatype == "SDFGReferenceProperty") {
             // Nothing to display
             return elem;
-        }
-        else if(x.metatype == "SubsetProperty") {
-            if(x.value == null) {
-=======
         } else if (x.metatype == "SubsetProperty") {
             if (x.value == null) {
->>>>>>> 623edade
                 elem = FormBuilder.createTextInput("prop_" + x.name, (elem) => {
                     transthis.propertyChanged(node, x.name, JSON.parse(elem.value));
                 }, JSON.stringify(x.value));
@@ -5864,14 +5826,8 @@
                 runopts['repetitions'] = 5; // TODO(later): Allow users to configure number
                 runopts['code_is_sdfg'] = cis;
                 runopts['runnercode'] = values['input_code'];
-<<<<<<< HEAD
                 this.compile_and_run(calling_context, options.term_id, cval, values['optpath'], values['sdfg_props'], runopts, on_success, on_failure);
-            }
-            else {
-=======
-                this.compile_and_run(calling_context, options.term_id, cval, values['optpath'], values['sdfg_props'], runopts);
             } else {
->>>>>>> 623edade
                 let cb = (resp) => {
                     this.replaceOrCreate(['extend-optgraph'], 'AvailableTransformationsComponent', resp, (_) => {
                         this.OptGraphs_available(resp);
@@ -5882,17 +5838,10 @@
                 }
 
                 this.compile(calling_context, cval, values['optpath'], values['sdfg_props'],
-<<<<<<< HEAD
-                {
-                    optpath_cb: cb,
-                    code_is_sdfg: cis,
-                }, on_success, on_failure);
-=======
                     {
                         optpath_cb: cb,
                         code_is_sdfg: cis,
-                    });
->>>>>>> 623edade
+                }, on_success, on_failure);
 
             }
         }
@@ -5931,14 +5880,9 @@
                 if (peek['error'] != undefined) {
                     // There was at least one error - handle all of them
                     this.handleErrors(calling_context, peek);
-<<<<<<< HEAD
                     if (on_failure !== undefined)
                         on_failure();
-                }
-                else {
-=======
                 } else {
->>>>>>> 623edade
                     // Data is no longer stale
                     this.removeStaleDataButton();
 
@@ -6073,13 +6017,9 @@
         this.addContentItem(newconf);
     }
 
-<<<<<<< HEAD
     compile_and_run(calling_context, terminal_identifier, code, optpath = undefined,
                     sdfg_node_properties = undefined, options={}, on_success = undefined,
                     on_failure = undefined) {
-=======
-    compile_and_run(calling_context, terminal_identifier, code, optpath = undefined, sdfg_node_properties = undefined, options = {}) {
->>>>>>> 623edade
         /*
             .runnercode: [opt] Code provided with SDFG to invoke the SDFG program. 
         */
