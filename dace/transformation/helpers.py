--- conflicted
+++ resolved
@@ -176,24 +176,12 @@
     # Add scope symbols to the nested SDFG
     symbols_at_top = state.symbols_defined_at(top_scopenode)
     defined_vars = set(
-<<<<<<< HEAD
-        s for s in (symbols_at_top.keys() | sdfg.symbols))
-    for v in (symbols_at_top.keys() | sdfg.symbols):
-        if v not in nsdfg.symbols:
-            if v in sdfg.symbols:
-                sym = sdfg.symbols[v]
-                nsdfg.add_symbol(v, sym.dtype)
-            elif v in symbols_at_top:
-                sym = symbols_at_top[v]
-                nsdfg.add_symbol(v, sym.dtype)
-=======
         symbolic.pystr_to_symbolic(s) for s in (state.symbols_defined_at(top_scopenode).keys()
                                                 | sdfg.symbols))
     for v in defined_vars:
         if v in sdfg.symbols:
             sym = sdfg.symbols[v]
             nsdfg.add_symbol(v, sym.dtype)
->>>>>>> deab066c
 
     # Add constants to nested SDFG
     for cstname, cstval in sdfg.constants.items():
